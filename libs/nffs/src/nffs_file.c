--- conflicted
+++ resolved
@@ -199,13 +199,8 @@
         /* The file already exists. */
 
         /* Reject an attempt to open a directory. */
-<<<<<<< HEAD
-        if (parser.npp_token_type != NFFS_PATH_TOKEN_LEAF) {
+        if (nffs_hash_id_is_dir(inode->nie_hash_entry.nhe_id)) {
             rc = FS_EINVAL;
-=======
-        if (nffs_hash_id_is_dir(inode->nie_hash_entry.nhe_id)) {
-            rc = NFFS_EINVAL;
->>>>>>> d2bbd08a
             goto err;
         }
 
