--- conflicted
+++ resolved
@@ -641,15 +641,6 @@
         goto split_app_go_end;
     }
 
-<<<<<<< HEAD
-    return 0;
-}
-
-void
-bootutil_pkg_init(void)
-{
-    bootutil_cfg_register();
-=======
     entry_val = (uint32_t) boot_img[split_slot].loc.bil_address +
                          (uint32_t)  boot_img[split_slot].hdr.ih_hdr_size;
     *entry = (void*) entry_val;
@@ -658,5 +649,10 @@
 split_app_go_end:
     free(descs);
     return rc;
->>>>>>> 12ef82c6
+}
+
+void
+bootutil_pkg_init(void)
+{
+    bootutil_cfg_register();
 }