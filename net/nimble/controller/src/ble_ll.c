/**
 * Licensed to the Apache Software Foundation (ASF) under one
 * or more contributor license agreements.  See the NOTICE file
 * distributed with this work for additional information
 * regarding copyright ownership.  The ASF licenses this file
 * to you under the Apache License, Version 2.0 (the
 * "License"); you may not use this file except in compliance
 * with the License.  You may obtain a copy of the License at
 *
 *  http://www.apache.org/licenses/LICENSE-2.0
 *
 * Unless required by applicable law or agreed to in writing,
 * software distributed under the License is distributed on an
 * "AS IS" BASIS, WITHOUT WARRANTIES OR CONDITIONS OF ANY
 * KIND, either express or implied.  See the License for the
 * specific language governing permissions and limitations
 * under the License.
 */

#include <stdint.h>
#include <assert.h>
#include <string.h>
#include "sysinit/sysinit.h"
#include "syscfg/syscfg.h"
#include "os/os.h"
#include "stats/stats.h"
#include "bsp/bsp.h"
#include "nimble/ble.h"
#include "nimble/nimble_opt.h"
#include "nimble/hci_common.h"
#include "nimble/ble_hci_trans.h"
#include "controller/ble_hw.h"
#include "controller/ble_phy.h"
#include "controller/ble_ll.h"
#include "controller/ble_ll_adv.h"
#include "controller/ble_ll_sched.h"
#include "controller/ble_ll_scan.h"
#include "controller/ble_ll_hci.h"
#include "controller/ble_ll_whitelist.h"
#include "controller/ble_ll_resolv.h"
#include "ble_ll_conn_priv.h"
#include "hal/hal_cputime.h"

/* XXX:
 *
 * 1) use the sanity task!
 * 2) Need to figure out what to do with packets that we hand up that did
 * not pass the filter policy for the given state. Currently I count all
 * packets I think. Need to figure out what to do with this.
 * 3) For the features defined, we need to conditionally compile code.
 * 4) Should look into always disabled the wfr interrupt if we receive the
 * start of a frame. Need to look at the various states to see if this is the
 * right thing to do.
 */

/* Supported states */
#define BLE_LL_S_NCA                    (0x00000000001)
#define BLE_LL_S_SA                     (0x00000000002)
#define BLE_LL_S_CA                     (0x00000000004)
#define BLE_LL_S_HDCA                   (0x00000000008)
#define BLE_LL_S_PS                     (0x00000000010)
#define BLE_LL_S_AS                     (0x00000000020)
#define BLE_LL_S_INIT                   (0x00000000040)
#define BLE_LL_S_SLAVE                  (0x00000000080)
#define BLE_LL_S_NCA_PS                 (0x00000000100)
#define BLE_LL_S_SA_PS                  (0x00000000200)
#define BLE_LL_S_CA_PS                  (0x00000000400)
#define BLE_LL_S_HDCA_PS                (0x00000000800)
#define BLE_LL_S_NCA_AS                 (0x00000001000)
#define BLE_LL_S_SA_AS                  (0x00000002000)
#define BLE_LL_S_CA_AS                  (0x00000004000)
#define BLE_LL_S_HDCA_AS                (0x00000008000)
#define BLE_LL_S_NCA_INIT               (0x00000010000)
#define BLE_LL_S_SA_INIT                (0x00000020000)
#define BLE_LL_S_NCA_MASTER             (0x00000040000)
#define BLE_LL_S_SA_MASTER              (0x00000080000)
#define BLE_LL_S_NCA_SLAVE              (0x00000100000)
#define BLE_LL_S_SA_SLAVE               (0x00000200000)
#define BLE_LL_S_PS_INIT                (0x00000400000)
#define BLE_LL_S_AS_INIT                (0x00000800000)
#define BLE_LL_S_PS_MASTER              (0x00001000000)
#define BLE_LL_S_AS_MASTER              (0x00002000000)
#define BLE_LL_S_PS_SLAVE               (0x00004000000)
#define BLE_LL_S_AS_SLAVE               (0x00008000000)
#define BLE_LL_S_INIT_MASTER            (0x00010000000)
#define BLE_LL_S_LDCA                   (0x00020000000)
#define BLE_LL_S_LDCA_PS                (0x00040000000)
#define BLE_LL_S_LDCA_AS                (0x00080000000)
#define BLE_LL_S_CA_INIT                (0x00100000000)
#define BLE_LL_S_HDCA_INIT              (0x00200000000)
#define BLE_LL_S_LDCA_INIT              (0x00400000000)
#define BLE_LL_S_CA_MASTER              (0x00800000000)
#define BLE_LL_S_HDCA_MASTER            (0x01000000000)
#define BLE_LL_S_LDCA_MASTER            (0x02000000000)
#define BLE_LL_S_CA_SLAVE               (0x04000000000)
#define BLE_LL_S_HDCA_SLAVE             (0x08000000000)
#define BLE_LL_S_LDCA_SLAVE             (0x10000000000)
#define BLE_LL_S_INIT_SLAVE             (0x20000000000)

#define BLE_LL_SUPPORTED_STATES             \
(                                           \
    BLE_LL_S_NCA                    |       \
    BLE_LL_S_SA                     |       \
    BLE_LL_S_CA                     |       \
    BLE_LL_S_HDCA                   |       \
    BLE_LL_S_PS                     |       \
    BLE_LL_S_AS                     |       \
    BLE_LL_S_INIT                   |       \
    BLE_LL_S_SLAVE                  |       \
    BLE_LL_S_NCA_PS                 |       \
    BLE_LL_S_SA_PS                  |       \
    BLE_LL_S_CA_PS                  |       \
    BLE_LL_S_HDCA_PS                |       \
    BLE_LL_S_NCA_AS                 |       \
    BLE_LL_S_SA_AS                  |       \
    BLE_LL_S_CA_AS                  |       \
    BLE_LL_S_HDCA_AS                |       \
    BLE_LL_S_NCA_INIT               |       \
    BLE_LL_S_SA_INIT                |       \
    BLE_LL_S_NCA_MASTER             |       \
    BLE_LL_S_SA_MASTER              |       \
    BLE_LL_S_NCA_SLAVE              |       \
    BLE_LL_S_SA_SLAVE               |       \
    BLE_LL_S_PS_INIT                |       \
    BLE_LL_S_AS_INIT                |       \
    BLE_LL_S_PS_MASTER              |       \
    BLE_LL_S_AS_MASTER              |       \
    BLE_LL_S_PS_SLAVE               |       \
    BLE_LL_S_AS_SLAVE               |       \
    BLE_LL_S_INIT_MASTER            |       \
    BLE_LL_S_LDCA                   |       \
    BLE_LL_S_LDCA_PS                |       \
    BLE_LL_S_LDCA_AS                |       \
    BLE_LL_S_CA_INIT                |       \
    BLE_LL_S_HDCA_INIT              |       \
    BLE_LL_S_LDCA_INIT              |       \
    BLE_LL_S_CA_MASTER              |       \
    BLE_LL_S_HDCA_MASTER            |       \
    BLE_LL_S_LDCA_MASTER            |       \
    BLE_LL_S_CA_SLAVE               |       \
    BLE_LL_S_HDCA_SLAVE             |       \
    BLE_LL_S_LDCA_SLAVE             |       \
    BLE_LL_S_INIT_SLAVE)

/* The global BLE LL data object */
struct ble_ll_obj g_ble_ll_data;

/* Global link layer statistics */
STATS_SECT_DECL(ble_ll_stats) ble_ll_stats;
STATS_NAME_START(ble_ll_stats)
    STATS_NAME(ble_ll_stats, hci_cmds)
    STATS_NAME(ble_ll_stats, hci_cmd_errs)
    STATS_NAME(ble_ll_stats, hci_events_sent)
    STATS_NAME(ble_ll_stats, bad_ll_state)
    STATS_NAME(ble_ll_stats, bad_acl_hdr)
    STATS_NAME(ble_ll_stats, no_bufs)
    STATS_NAME(ble_ll_stats, rx_adv_pdu_crc_ok)
    STATS_NAME(ble_ll_stats, rx_adv_pdu_crc_err)
    STATS_NAME(ble_ll_stats, rx_adv_bytes_crc_ok)
    STATS_NAME(ble_ll_stats, rx_adv_bytes_crc_err)
    STATS_NAME(ble_ll_stats, rx_data_pdu_crc_ok)
    STATS_NAME(ble_ll_stats, rx_data_pdu_crc_err)
    STATS_NAME(ble_ll_stats, rx_data_bytes_crc_ok)
    STATS_NAME(ble_ll_stats, rx_data_bytes_crc_err)
    STATS_NAME(ble_ll_stats, rx_adv_malformed_pkts)
    STATS_NAME(ble_ll_stats, rx_adv_ind)
    STATS_NAME(ble_ll_stats, rx_adv_direct_ind)
    STATS_NAME(ble_ll_stats, rx_adv_nonconn_ind)
    STATS_NAME(ble_ll_stats, rx_scan_reqs)
    STATS_NAME(ble_ll_stats, rx_scan_rsps)
    STATS_NAME(ble_ll_stats, rx_connect_reqs)
    STATS_NAME(ble_ll_stats, rx_scan_ind)
    STATS_NAME(ble_ll_stats, adv_txg)
    STATS_NAME(ble_ll_stats, adv_late_starts)
    STATS_NAME(ble_ll_stats, sched_state_conn_errs)
    STATS_NAME(ble_ll_stats, sched_state_adv_errs)
    STATS_NAME(ble_ll_stats, scan_starts)
    STATS_NAME(ble_ll_stats, scan_stops)
    STATS_NAME(ble_ll_stats, scan_req_txf)
    STATS_NAME(ble_ll_stats, scan_req_txg)
    STATS_NAME(ble_ll_stats, scan_rsp_txg)
STATS_NAME_END(ble_ll_stats)

/* The BLE LL task data structure */
#define BLE_LL_STACK_SIZE   (80)
struct os_task g_ble_ll_task;
os_stack_t g_ble_ll_stack[BLE_LL_STACK_SIZE];

struct os_mempool g_ble_ll_hci_ev_pool;
static void *ble_ll_hci_os_event_buf;

<<<<<<< HEAD
/** Our global device address (public) */
uint8_t g_dev_addr[BLE_DEV_ADDR_LEN];

/** Our random address */
uint8_t g_random_addr[BLE_DEV_ADDR_LEN];

=======
>>>>>>> 12ef82c6
/* XXX: temporary logging until we transition to real logging */
#ifdef BLE_LL_LOG
struct ble_ll_log
{
    uint8_t log_id;
    uint8_t log_a8;
    uint16_t log_a16;
    uint32_t log_a32;
    uint32_t cputime;

};

#define BLE_LL_LOG_LEN  (256)

static bssnz_t struct ble_ll_log g_ble_ll_log[BLE_LL_LOG_LEN];
static uint8_t g_ble_ll_log_index;

void
ble_ll_log(uint8_t id, uint8_t arg8, uint16_t arg16, uint32_t arg32)
{
    os_sr_t sr;
    struct ble_ll_log *le;

    OS_ENTER_CRITICAL(sr);
    le = &g_ble_ll_log[g_ble_ll_log_index];
    le->cputime = cputime_get32();
    le->log_id = id;
    le->log_a8 = arg8;
    le->log_a16 = arg16;
    le->log_a32 = arg32;
    ++g_ble_ll_log_index;
    if (g_ble_ll_log_index == BLE_LL_LOG_LEN) {
        g_ble_ll_log_index = 0;
    }
    OS_EXIT_CRITICAL(sr);
}
#endif

/**
 * Counts the number of advertising PDU's received, by type. For advertising
 * PDU's that contain a destination address, we still count these packets even
 * if they are not for us.
 *
 * @param pdu_type
 */
static void
ble_ll_count_rx_adv_pdus(uint8_t pdu_type)
{
    /* Count received packet types  */
    switch (pdu_type) {
    case BLE_ADV_PDU_TYPE_ADV_IND:
        STATS_INC(ble_ll_stats, rx_adv_ind);
        break;
    case BLE_ADV_PDU_TYPE_ADV_DIRECT_IND:
        STATS_INC(ble_ll_stats, rx_adv_direct_ind);
        break;
    case BLE_ADV_PDU_TYPE_ADV_NONCONN_IND:
        STATS_INC(ble_ll_stats, rx_adv_nonconn_ind);
        break;
    case BLE_ADV_PDU_TYPE_SCAN_REQ:
        STATS_INC(ble_ll_stats, rx_scan_reqs);
        break;
    case BLE_ADV_PDU_TYPE_SCAN_RSP:
        STATS_INC(ble_ll_stats, rx_scan_rsps);
        break;
    case BLE_ADV_PDU_TYPE_CONNECT_REQ:
        STATS_INC(ble_ll_stats, rx_connect_reqs);
        break;
    case BLE_ADV_PDU_TYPE_ADV_SCAN_IND:
        STATS_INC(ble_ll_stats, rx_scan_ind);
        break;
    default:
        break;
    }
}

/**
 * Allocate a pdu (chain) for reception.
 *
 * @param len
 *
 * @return struct os_mbuf*
 */
struct os_mbuf *
ble_ll_rxpdu_alloc(uint16_t len)
{
    uint16_t mb_bytes;
    struct os_mbuf *m;
    struct os_mbuf *n;
    struct os_mbuf *p;
    struct os_mbuf_pkthdr *pkthdr;

    p = os_msys_get_pkthdr(len, sizeof(struct ble_mbuf_hdr));
    if (!p) {
        goto rxpdu_alloc_exit;
    }

    /* Set packet length */
    pkthdr = OS_MBUF_PKTHDR(p);
    pkthdr->omp_len = len;

    /*
     * NOTE: first mbuf in chain will have data pre-pended to it so we adjust
     * m_data by a word.
     */
    p->om_data += 4;
    mb_bytes = (p->om_omp->omp_databuf_len - p->om_pkthdr_len - 4);

    if (mb_bytes < len) {
        n = p;
        len -= mb_bytes;
        while (len) {
            m = os_msys_get(len, 0);
            if (!m) {
                os_mbuf_free_chain(p);
                p = NULL;
                goto rxpdu_alloc_exit;
            }
            /* Chain new mbuf to existing chain */
            SLIST_NEXT(n, om_next) = m;
            n = m;
            mb_bytes = m->om_omp->omp_databuf_len;
            if (mb_bytes >= len) {
                len = 0;
            } else {
                len -= mb_bytes;
            }
        }
    }


rxpdu_alloc_exit:
    if (!p) {
        STATS_INC(ble_ll_stats, no_bufs);
    }
    return p;
}

int
ble_ll_chk_txrx_octets(uint16_t octets)
{
    int rc;

    if ((octets < BLE_LL_CONN_SUPP_BYTES_MIN) ||
        (octets > BLE_LL_CONN_SUPP_BYTES_MAX)) {
        rc = 0;
    } else {
        rc = 1;
    }

    return rc;
}

int
ble_ll_chk_txrx_time(uint16_t time)
{
    int rc;

    if ((time < BLE_LL_CONN_SUPP_TIME_MIN) ||
        (time > BLE_LL_CONN_SUPP_TIME_MAX)) {
        rc = 0;
    } else {
        rc = 1;
    }

    return rc;
}

/**
 * Checks to see if the address is a resolvable private address.
 *
 * NOTE: the addr_type parameter will be 0 if the address is public;
 * any other value is random (all non-zero values).
 *
 * @param addr
 * @param addr_type Public (zero) or Random (non-zero) address
 *
 * @return int
 */
int
ble_ll_is_rpa(uint8_t *addr, uint8_t addr_type)
{
    int rc;

    if (addr_type && ((addr[5] & 0xc0) == 0x40)) {
        rc = 1;
    } else {
        rc = 0;
    }
    return rc;
}

/* Checks to see that the device is a valid random address */
int
ble_ll_is_valid_random_addr(uint8_t *addr)
{
    int i;
    int rc;
    uint16_t sum;
    uint8_t addr_type;

    /* Make sure all bits are neither one nor zero */
    sum = 0;
    for (i = 0; i < (BLE_DEV_ADDR_LEN -1); ++i) {
        sum += addr[i];
    }
    sum += addr[5] & 0x3f;

    if ((sum == 0) || (sum == ((5*255) + 0x3f))) {
        return 0;
    }

    /* Get the upper two bits of the address */
    rc = 1;
    addr_type = addr[5] & 0xc0;
    if (addr_type == 0xc0) {
        /* Static random address. No other checks needed */
    } else if (addr_type == 0x40) {
        /* Resolvable */
        sum = addr[3] + addr[4] + (addr[5] & 0x3f);
        if ((sum == 0) || (sum == (255 + 255 + 0x3f))) {
            rc = 0;
        }
    } else if (addr_type == 0) {
        /* non-resolvable. Cant be equal to public */
        if (!memcmp(g_dev_addr, addr, BLE_DEV_ADDR_LEN)) {
            rc = 0;
        }
    } else {
        /* Invalid upper two bits */
        rc = 0;
    }

    return rc;
}

/**
 * Called from the HCI command parser when the set random address command
 * is received.
 *
 * Context: Link Layer task (HCI command parser)
 *
 * @param addr Pointer to address
 *
 * @return int 0: success
 */
int
ble_ll_set_random_addr(uint8_t *addr)
{
    int rc;

    rc = BLE_ERR_INV_HCI_CMD_PARMS;
    if (ble_ll_is_valid_random_addr(addr)) {
        memcpy(g_random_addr, addr, BLE_DEV_ADDR_LEN);
        rc = BLE_ERR_SUCCESS;
    }

    return rc;
}

/**
 * Checks to see if an address is our device address (either public or
 * random)
 *
 * @param addr
 * @param addr_type
 *
 * @return int 0: not our device address. 1: is our device address
 */
int
ble_ll_is_our_devaddr(uint8_t *addr, int addr_type)
{
    int rc;
    uint8_t *our_addr;

    if (addr_type) {
        our_addr = g_random_addr;
    } else {
        our_addr = g_dev_addr;
    }

    rc = 0;
    if (!memcmp(our_addr, addr, BLE_DEV_ADDR_LEN)) {
        rc = 1;
    }

    return rc;
}

/**
 * Wait for response timeout function
 *
 * Context: interrupt (ble scheduler)
 *
 * @param arg
 */
void
ble_ll_wfr_timer_exp(void *arg)
{
    int rx_start;
    uint8_t lls;

    rx_start = ble_phy_rx_started();
    lls = g_ble_ll_data.ll_state;

    ble_ll_log(BLE_LL_LOG_ID_WFR_EXP, lls, ble_phy_xcvr_state_get(),
               (uint32_t)rx_start);

    /* If we have started a reception, there is nothing to do here */
    if (!rx_start) {
        switch (lls) {
        case BLE_LL_STATE_ADV:
            ble_ll_adv_wfr_timer_exp();
            break;
        case BLE_LL_STATE_CONNECTION:
            ble_ll_conn_wfr_timer_exp();
            break;
        case BLE_LL_STATE_SCANNING:
            ble_ll_scan_wfr_timer_exp();
            break;
        /* Do nothing here. Fall through intentional */
        case BLE_LL_STATE_INITIATING:
        default:
            break;
        }
    }
}

/**
 * Enable the wait for response timer.
 *
 * Context: Interrupt.
 *
 * @param cputime
 * @param wfr_cb
 * @param arg
 */
void
ble_ll_wfr_enable(uint32_t cputime)
{
    cputime_timer_start(&g_ble_ll_data.ll_wfr_timer, cputime);
}

/**
 * Disable the wait for response timer
 */
void
ble_ll_wfr_disable(void)
{
    cputime_timer_stop(&g_ble_ll_data.ll_wfr_timer);
}

/**
 * ll tx pkt in proc
 *
 * Process ACL data packet input from host
 *
 * Context: Link layer task
 *
 */
static void
ble_ll_tx_pkt_in(void)
{
    uint16_t handle;
    uint16_t length;
    uint16_t pb;
    struct os_mbuf_pkthdr *pkthdr;
    struct os_mbuf *om;

    /* Drain all packets off the queue */
    while (STAILQ_FIRST(&g_ble_ll_data.ll_tx_pkt_q)) {
        /* Get mbuf pointer from packet header pointer */
        pkthdr = STAILQ_FIRST(&g_ble_ll_data.ll_tx_pkt_q);
        om = (struct os_mbuf *)((uint8_t *)pkthdr - sizeof(struct os_mbuf));

        /* Remove from queue */
        STAILQ_REMOVE_HEAD(&g_ble_ll_data.ll_tx_pkt_q, omp_next);

        /* Strip HCI ACL header to get handle and length */
        handle = le16toh(om->om_data);
        length = le16toh(om->om_data + 2);
        os_mbuf_adj(om, sizeof(struct hci_data_hdr));

        /* Do some basic error checking */
        pb = handle & 0x3000;
        if ((pkthdr->omp_len != length) || (pb > 0x1000) || (length == 0)) {
            /* This is a bad ACL packet. Count a stat and free it */
            STATS_INC(ble_ll_stats, bad_acl_hdr);
            os_mbuf_free_chain(om);
            continue;
        }

        /* Hand to connection state machine */
        ble_ll_conn_tx_pkt_in(om, handle, length);
    }
}

/**
 * Count Link Layer statistics for received PDUs
 *
 * Context: Link layer task
 *
 * @param hdr
 * @param len
 */
static void
ble_ll_count_rx_stats(struct ble_mbuf_hdr *hdr, uint16_t len, uint8_t pdu_type)
{
    uint8_t crcok;
    uint8_t chan;

    crcok = BLE_MBUF_HDR_CRC_OK(hdr);
    chan = hdr->rxinfo.channel;
    if (crcok) {
        if (chan < BLE_PHY_NUM_DATA_CHANS) {
            STATS_INC(ble_ll_stats, rx_data_pdu_crc_ok);
            STATS_INCN(ble_ll_stats, rx_data_bytes_crc_ok, len);
        } else {
            STATS_INC(ble_ll_stats, rx_adv_pdu_crc_ok);
            STATS_INCN(ble_ll_stats, rx_adv_bytes_crc_ok, len);
            ble_ll_count_rx_adv_pdus(pdu_type);
        }
    } else {
        if (chan < BLE_PHY_NUM_DATA_CHANS) {
            STATS_INC(ble_ll_stats, rx_data_pdu_crc_err);
            STATS_INCN(ble_ll_stats, rx_data_bytes_crc_err, len);
        } else {
            STATS_INC(ble_ll_stats, rx_adv_pdu_crc_err);
            STATS_INCN(ble_ll_stats, rx_adv_bytes_crc_err, len);
        }
    }
}

/**
 * ll rx pkt in
 *
 * Process received packet from PHY.
 *
 * Context: Link layer task
 *
 */
static void
ble_ll_rx_pkt_in(void)
{
    os_sr_t sr;
    uint8_t pdu_type;
    uint8_t *rxbuf;
    struct os_mbuf_pkthdr *pkthdr;
    struct ble_mbuf_hdr *ble_hdr;
    struct os_mbuf *m;

    /* Drain all packets off the queue */
    while (STAILQ_FIRST(&g_ble_ll_data.ll_rx_pkt_q)) {
        /* Get mbuf pointer from packet header pointer */
        pkthdr = STAILQ_FIRST(&g_ble_ll_data.ll_rx_pkt_q);
        m = (struct os_mbuf *)((uint8_t *)pkthdr - sizeof(struct os_mbuf));

        /* Remove from queue */
        OS_ENTER_CRITICAL(sr);
        STAILQ_REMOVE_HEAD(&g_ble_ll_data.ll_rx_pkt_q, omp_next);
        OS_EXIT_CRITICAL(sr);

        /* Note: pdu type wont get used unless this is an advertising pdu */
        ble_hdr = BLE_MBUF_HDR_PTR(m);
        rxbuf = m->om_data;
        pdu_type = rxbuf[0] & BLE_ADV_PDU_HDR_TYPE_MASK;
        ble_ll_count_rx_stats(ble_hdr, pkthdr->omp_len, pdu_type);

        /* Process the data or advertising pdu */
        if (ble_hdr->rxinfo.channel < BLE_PHY_NUM_DATA_CHANS) {
            ble_ll_conn_rx_data_pdu(m, ble_hdr);
        } else {
            /* Process the PDU */
            switch (BLE_MBUF_HDR_RX_STATE(ble_hdr)) {
            case BLE_LL_STATE_ADV:
                ble_ll_adv_rx_pkt_in(pdu_type, rxbuf, ble_hdr);
                break;
            case BLE_LL_STATE_SCANNING:
                ble_ll_scan_rx_pkt_in(pdu_type, rxbuf, ble_hdr);
                break;
            case BLE_LL_STATE_INITIATING:
                ble_ll_init_rx_pkt_in(rxbuf, ble_hdr);
                break;
            default:
                /* Any other state should never occur */
                STATS_INC(ble_ll_stats, bad_ll_state);
                break;
            }

            /* Free the packet buffer */
            os_mbuf_free_chain(m);
        }
    }
}

/**
 * Called to put a packet on the Link Layer receive packet queue.
 *
 * @param rxpdu Pointer to received PDU
 */
void
ble_ll_rx_pdu_in(struct os_mbuf *rxpdu)
{
    struct os_mbuf_pkthdr *pkthdr;

    pkthdr = OS_MBUF_PKTHDR(rxpdu);
    STAILQ_INSERT_TAIL(&g_ble_ll_data.ll_rx_pkt_q, pkthdr, omp_next);
    os_eventq_put(&g_ble_ll_data.ll_evq, &g_ble_ll_data.ll_rx_pkt_ev);
}

/**
 * Called to put a packet on the Link Layer transmit packet queue.
 *
 * @param txpdu Pointer to transmit packet
 */
void
ble_ll_acl_data_in(struct os_mbuf *txpkt)
{
    os_sr_t sr;
    struct os_mbuf_pkthdr *pkthdr;

    pkthdr = OS_MBUF_PKTHDR(txpkt);
    OS_ENTER_CRITICAL(sr);
    STAILQ_INSERT_TAIL(&g_ble_ll_data.ll_tx_pkt_q, pkthdr, omp_next);
    OS_EXIT_CRITICAL(sr);
    os_eventq_put(&g_ble_ll_data.ll_evq, &g_ble_ll_data.ll_tx_pkt_ev);
}

/**
 * Called to post event to Link Layer when a data buffer overflow has
 * occurred.
 *
 * Context: Interrupt
 *
 */
void
ble_ll_data_buffer_overflow(void)
{
    os_eventq_put(&g_ble_ll_data.ll_evq, &g_ble_ll_data.ll_dbuf_overflow_ev);
}

/**
 * Called when a HW error occurs.
 *
 * Context: Interrupt
 */
void
ble_ll_hw_error(void)
{
    os_callout_reset(&g_ble_ll_data.ll_hw_err_timer.cf_c, 0);
}

/**
 * Called when the HW error timer expires.
 *
 * @param arg
 */
static void
ble_ll_hw_err_timer_cb(void *arg)
{
    if (ble_ll_hci_ev_hw_err(BLE_HW_ERR_HCI_SYNC_LOSS)) {
        /*
         * Restart callout if failed to allocate event. Try to allocate an
         * event every 50 milliseconds (or each OS tick if a tick is longer
         * than 100 msecs).
         */
        os_callout_reset(&g_ble_ll_data.ll_hw_err_timer.cf_c,
                         OS_TICKS_PER_SEC / 20);
    }
}

/**
 * Called upon start of received PDU
 *
 * Context: Interrupt
 *
 * @param rxpdu
 *        chan
 *
 * @return int
 *   < 0: A frame we dont want to receive.
 *   = 0: Continue to receive frame. Dont go from rx to tx
 *   > 0: Continue to receive frame and go from rx to tx when done
 */
int
ble_ll_rx_start(uint8_t *rxbuf, uint8_t chan, struct ble_mbuf_hdr *rxhdr)
{
    int rc;
    uint8_t pdu_type;

    ble_ll_log(BLE_LL_LOG_ID_RX_START, chan, 0, rxhdr->beg_cputime);

    /* Check channel type */
    if (chan < BLE_PHY_NUM_DATA_CHANS) {
        /*
         * Data channel pdu. We should be in CONNECTION state with an
         * ongoing connection
         */
        if (g_ble_ll_data.ll_state == BLE_LL_STATE_CONNECTION) {
            rc = ble_ll_conn_rx_isr_start(rxhdr, ble_phy_access_addr_get());
        } else {
            STATS_INC(ble_ll_stats, bad_ll_state);
            rc = 0;
        }
        return rc;
    }

    /* Advertising channel PDU */
    pdu_type = rxbuf[0] & BLE_ADV_PDU_HDR_TYPE_MASK;

    switch (g_ble_ll_data.ll_state) {
    case BLE_LL_STATE_ADV:
        rc = ble_ll_adv_rx_isr_start(pdu_type);
        break;
    case BLE_LL_STATE_INITIATING:
        if ((pdu_type == BLE_ADV_PDU_TYPE_ADV_IND) ||
            (pdu_type == BLE_ADV_PDU_TYPE_ADV_DIRECT_IND)) {
            rc = 1;
        } else {
            rc = 0;
        }
        break;
    case BLE_LL_STATE_SCANNING:
        rc = ble_ll_scan_rx_isr_start(pdu_type, &rxhdr->rxinfo.flags);
        break;
    case BLE_LL_STATE_CONNECTION:
        /* Should not occur */
        assert(0);
        rc = 0;
        break;
    default:
        /* Should not be in this state! */
        rc = -1;
        STATS_INC(ble_ll_stats, bad_ll_state);
        break;
    }

    return rc;
}

/**
 * Called by the PHY when a receive packet has ended.
 *
 * NOTE: Called from interrupt context!
 *
 * @param rxbuf Pointer to received PDU data
 *        rxhdr Pointer to BLE header of received mbuf
 *
 * @return int
 *       < 0: Disable the phy after reception.
 *      == 0: Success. Do not disable the PHY.
 *       > 0: Do not disable PHY as that has already been done.
 */
int
ble_ll_rx_end(uint8_t *rxbuf, struct ble_mbuf_hdr *rxhdr)
{
    int rc;
    int badpkt;
    uint8_t pdu_type;
    uint8_t len;
    uint8_t chan;
    uint8_t crcok;
    struct os_mbuf *rxpdu;

    /* Get channel and CRC status from BLE header */
    chan = rxhdr->rxinfo.channel;
    crcok = BLE_MBUF_HDR_CRC_OK(rxhdr);

    ble_ll_log(BLE_LL_LOG_ID_RX_END, rxbuf[0],
               ((uint16_t)rxhdr->rxinfo.flags << 8) | rxbuf[1],
               rxhdr->beg_cputime);

    /* Check channel type */
    if (chan < BLE_PHY_NUM_DATA_CHANS) {
        /*
         * Data channel pdu. We should be in CONNECTION state with an
         * ongoing connection.
         */
        rc = ble_ll_conn_rx_isr_end(rxbuf, rxhdr);
        return rc;
    }

    /* Get advertising PDU type and length */
    pdu_type = rxbuf[0] & BLE_ADV_PDU_HDR_TYPE_MASK;
    len = rxbuf[1] & BLE_ADV_PDU_HDR_LEN_MASK;

    /* If the CRC checks, make sure lengths check! */
    badpkt = 0;
    if (crcok) {
        switch (pdu_type) {
        case BLE_ADV_PDU_TYPE_SCAN_REQ:
        case BLE_ADV_PDU_TYPE_ADV_DIRECT_IND:
            if (len != BLE_SCAN_REQ_LEN) {
                badpkt = 1;
            }
            break;
        case BLE_ADV_PDU_TYPE_SCAN_RSP:
        case BLE_ADV_PDU_TYPE_ADV_IND:
        case BLE_ADV_PDU_TYPE_ADV_SCAN_IND:
        case BLE_ADV_PDU_TYPE_ADV_NONCONN_IND:
            if ((len < BLE_DEV_ADDR_LEN) || (len > BLE_ADV_SCAN_IND_MAX_LEN)) {
                badpkt = 1;
            }
            break;
        case BLE_ADV_PDU_TYPE_CONNECT_REQ:
            if (len != BLE_CONNECT_REQ_LEN) {
                badpkt = 1;
            }
            break;
        default:
            badpkt = 1;
            break;
        }

        /* If this is a malformed packet, just kill it here */
        if (badpkt) {
            STATS_INC(ble_ll_stats, rx_adv_malformed_pkts);
        }
    }

    /* Hand packet to the appropriate state machine (if crc ok) */
    rxpdu = NULL;
    switch (BLE_MBUF_HDR_RX_STATE(rxhdr)) {
    case BLE_LL_STATE_ADV:
        if (!badpkt) {
            rxpdu = ble_ll_rxpdu_alloc(len + BLE_LL_PDU_HDR_LEN);
            if (rxpdu) {
                ble_phy_rxpdu_copy(rxbuf, rxpdu);
            }
        }
        rc = ble_ll_adv_rx_isr_end(pdu_type, rxpdu, crcok);
        break;
    case BLE_LL_STATE_SCANNING:
        if (!badpkt) {
            rxpdu = ble_ll_rxpdu_alloc(len + BLE_LL_PDU_HDR_LEN);
            if (rxpdu) {
                ble_phy_rxpdu_copy(rxbuf, rxpdu);
            }
        }
        rc = ble_ll_scan_rx_isr_end(rxpdu, crcok);
        break;
    case BLE_LL_STATE_INITIATING:
        rc = ble_ll_init_rx_isr_end(rxbuf, crcok, rxhdr);
        break;
    default:
        rc = -1;
        STATS_INC(ble_ll_stats, bad_ll_state);
        break;
    }

    /* Hand packet up to higher layer (regardless of CRC failure) */
    if (rxpdu) {
        ble_ll_rx_pdu_in(rxpdu);
    }

    return rc;
}

/**
 * Link Layer task.
 *
 * This is the task that runs the Link Layer.
 *
 * @param arg
 */
void
ble_ll_task(void *arg)
{
    struct os_event *ev;
    struct os_callout_func *cf;

    /* Init ble phy */
    ble_phy_init();

    /* Set output power to 1mW (0 dBm) */
    ble_phy_txpwr_set(MYNEWT_VAL(BLE_LL_TX_PWR_DBM));

    /* Tell the host that we are ready to receive packets */
    ble_ll_hci_send_noop();

    ble_ll_rand_start();

    /* Wait for an event */
    while (1) {
        ev = os_eventq_get(&g_ble_ll_data.ll_evq);
        switch (ev->ev_type) {
        case OS_EVENT_T_TIMER:
            cf = (struct os_callout_func *)ev;
            assert(cf->cf_func);
            cf->cf_func(ev->ev_arg);
            break;
        case BLE_LL_EVENT_HCI_CMD:
            /* Process HCI command */
            ble_ll_hci_cmd_proc(ev);
            break;
        case BLE_LL_EVENT_ADV_EV_DONE:
            ble_ll_adv_event_done(ev->ev_arg);
            break;
        case BLE_LL_EVENT_SCAN:
            ble_ll_scan_event_proc(ev->ev_arg);
            break;
        case BLE_LL_EVENT_RX_PKT_IN:
            ble_ll_rx_pkt_in();
            break;
        case BLE_LL_EVENT_TX_PKT_IN:
            ble_ll_tx_pkt_in();
            break;
        case BLE_LL_EVENT_DBUF_OVERFLOW:
            ble_ll_hci_ev_databuf_overflow();
            break;
        case BLE_LL_EVENT_CONN_SPVN_TMO:
            ble_ll_conn_spvn_timeout(ev->ev_arg);
            break;
        case BLE_LL_EVENT_CONN_EV_END:
            ble_ll_conn_event_end(ev->ev_arg);
            break;
        default:
            assert(0);
            break;
        }
    }
}

/**
 * ble ll state set
 *
 * Called to set the current link layer state.
 *
 * Context: Interrupt and Link Layer task
 *
 * @param ll_state
 */
void
ble_ll_state_set(uint8_t ll_state)
{
    g_ble_ll_data.ll_state = ll_state;
}

/**
 * ble ll state get
 *
 * Called to get the current link layer state.
 *
 * Context: Link Layer task (can be called from interrupt context though).
 *
 * @return ll_state
 */
uint8_t
ble_ll_state_get(void)
{
    return g_ble_ll_data.ll_state;
}

/**
 * ble ll event send
 *
 * Send an event to the Link Layer task
 *
 * @param ev Event to add to the Link Layer event queue.
 */
void
ble_ll_event_send(struct os_event *ev)
{
    os_eventq_put(&g_ble_ll_data.ll_evq, ev);
}

/**
 * Returns the features supported by the link layer
 *
 * @return uint8_t bitmask of supported features.
 */
uint64_t
ble_ll_read_supp_states(void)
{
    return BLE_LL_SUPPORTED_STATES;
}

/**
 * Returns the features supported by the link layer
 *
 * @return uint8_t bitmask of supported features.
 */
uint8_t
ble_ll_read_supp_features(void)
{
    return g_ble_ll_data.ll_supp_features;
}

/**
 * Flush a link layer packet queue.
 *
 * @param pktq
 */
static void
ble_ll_flush_pkt_queue(struct ble_ll_pkt_q *pktq)
{
    struct os_mbuf_pkthdr *pkthdr;
    struct os_mbuf *om;

    /* FLush all packets from Link layer queues */
    while (STAILQ_FIRST(pktq)) {
        /* Get mbuf pointer from packet header pointer */
        pkthdr = STAILQ_FIRST(pktq);
        om = OS_MBUF_PKTHDR_TO_MBUF(pkthdr);

        /* Remove from queue and free the mbuf */
        STAILQ_REMOVE_HEAD(pktq, omp_next);
        os_mbuf_free_chain(om);
    }
}

/**
 * Called to initialize a mbuf used by the controller
 *
 * @param m
 * @param pdulen
 * @param hdr
 */
void
ble_ll_mbuf_init(struct os_mbuf *m, uint8_t pdulen, uint8_t hdr)
{
    struct ble_mbuf_hdr *ble_hdr;

    /* Set mbuf length and packet length */
    m->om_len = pdulen;
    OS_MBUF_PKTHDR(m)->omp_len = pdulen;

    /* Set BLE transmit header */
    ble_hdr = BLE_MBUF_HDR_PTR(m);
    ble_hdr->txinfo.flags = 0;
    ble_hdr->txinfo.offset = 0;
    ble_hdr->txinfo.pyld_len = pdulen;
    ble_hdr->txinfo.hdr_byte = hdr;
}

/**
 * Called to reset the controller. This performs a "software reset" of the link
 * layer; it does not perform a HW reset of the controller nor does it reset
 * the HCI interface.
 *
 * Context: Link Layer task (HCI command)
 *
 * @return int The ble error code to place in the command complete event that
 * is returned when this command is issued.
 */
int
ble_ll_reset(void)
{
    int rc;
    os_sr_t sr;

    /* Stop the phy */
    ble_phy_disable();

    /* Stop any wait for response timer */
    OS_ENTER_CRITICAL(sr);
    ble_ll_wfr_disable();
    ble_ll_sched_stop();
    OS_EXIT_CRITICAL(sr);

    /* Stop any scanning */
    ble_ll_scan_reset();

    /* Stop any advertising */
    ble_ll_adv_reset();

    /* FLush all packets from Link layer queues */
    ble_ll_flush_pkt_queue(&g_ble_ll_data.ll_tx_pkt_q);
    ble_ll_flush_pkt_queue(&g_ble_ll_data.ll_rx_pkt_q);

    /* Reset LL stats */
    memset((uint8_t *)&ble_ll_stats + sizeof(struct stats_hdr), 0,
           sizeof(struct stats_ble_ll_stats) - sizeof(struct stats_hdr));

#ifdef BLE_LL_LOG
    g_ble_ll_log_index = 0;
    memset(&g_ble_ll_log, 0, sizeof(g_ble_ll_log));
#endif

    /* Reset connection module */
    ble_ll_conn_module_reset();

    /* All this does is re-initialize the event masks so call the hci init */
    ble_ll_hci_init();

    /* Set state to standby */
    ble_ll_state_set(BLE_LL_STATE_STANDBY);

    /* Reset our random address */
    memset(g_random_addr, 0, BLE_DEV_ADDR_LEN);

    /* Clear the whitelist */
    ble_ll_whitelist_clear();

    /* Reset resolving list */
#if (MYNEWT_VAL(BLE_LL_CFG_FEAT_LL_PRIVACY) == 1)
    ble_ll_resolv_list_reset();
#endif

    /* Re-initialize the PHY */
    rc = ble_phy_init();

    return rc;
}

static void
ble_ll_seed_prng(void)
{
    uint32_t seed;
    int i;

    /* Seed random number generator with least significant bytes of device
     * address.
     */
    seed = 0;
    for (i = 0; i < 4; ++i) {
        seed |= g_dev_addr[i];
        seed <<= 8;
    }
    srand(seed);
}

/**
 * Initialize the Link Layer. Should be called only once
 *
 * @return int
 */
void
ble_ll_init(void)
{
    int rc;
    uint8_t features;
    struct ble_ll_obj *lldata;

    /* Get pointer to global data object */
    lldata = &g_ble_ll_data;

    /* Set acl pkt size and number */
    lldata->ll_num_acl_pkts = MYNEWT_VAL(BLE_LL_ACL_PKT_COUNT);
    lldata->ll_acl_pkt_size = MYNEWT_VAL(BLE_LL_ACL_PKT_SIZE);

    /* Initialize eventq */
    os_eventq_init(&lldata->ll_evq);

    /* Initialize the transmit (from host) and receive (from phy) queues */
    STAILQ_INIT(&lldata->ll_tx_pkt_q);
    STAILQ_INIT(&lldata->ll_rx_pkt_q);

    /* Initialize transmit (from host) and receive packet (from phy) event */
    lldata->ll_rx_pkt_ev.ev_type = BLE_LL_EVENT_RX_PKT_IN;
    lldata->ll_tx_pkt_ev.ev_type = BLE_LL_EVENT_TX_PKT_IN;
    lldata->ll_dbuf_overflow_ev.ev_type = BLE_LL_EVENT_DBUF_OVERFLOW;

    /* Initialize the HW error timer */
    os_callout_func_init(&g_ble_ll_data.ll_hw_err_timer,
                         &g_ble_ll_data.ll_evq,
                         ble_ll_hw_err_timer_cb,
                         NULL);

    /* Initialize wait for response timer */
    cputime_timer_init(&g_ble_ll_data.ll_wfr_timer, ble_ll_wfr_timer_exp,
                       NULL);

    ble_ll_hci_os_event_buf = malloc(
        OS_MEMPOOL_BYTES(16, sizeof (struct os_event)));
<<<<<<< HEAD
    SYSINIT_PANIC_ASSERT(ble_ll_hci_os_event_buf != NULL);
=======
    assert(ble_ll_hci_os_event_buf != NULL);
>>>>>>> 12ef82c6

    /* Create memory pool of OS events */
    rc = os_mempool_init(&g_ble_ll_hci_ev_pool, 16,
                         sizeof (struct os_event), ble_ll_hci_os_event_buf,
                         "g_ble_ll_hci_ev_pool");
<<<<<<< HEAD
    SYSINIT_PANIC_ASSERT(rc == 0);
=======
    assert(rc == 0);
>>>>>>> 12ef82c6

    /* Initialize LL HCI */
    ble_ll_hci_init();

    /* Init the scheduler */
    ble_ll_sched_init();

    /* Initialize advertiser */
    ble_ll_adv_init();

    /* Initialize a scanner */
    ble_ll_scan_init();

    /* Initialize the connection module */
    ble_ll_conn_module_init();

    /* Set the supported features. NOTE: we always support extended reject. */
    features = BLE_LL_FEAT_EXTENDED_REJ;

#if (MYNEWT_VAL(BLE_LL_CFG_FEAT_DATA_LEN_EXT) == 1)
    features |= BLE_LL_FEAT_DATA_LEN_EXT;
#endif
#if (MYNEWT_VAL(BLE_LL_CFG_FEAT_CONN_PARAM_REQ) == 1)
    features |= BLE_LL_FEAT_CONN_PARM_REQ;
#endif
#if (MYNEWT_VAL(BLE_LL_CFG_FEAT_SLAVE_INIT_FEAT_XCHG) == 1)
    features |= BLE_LL_FEAT_SLAVE_INIT;
#endif
#if (MYNEWT_VAL(BLE_LL_CFG_FEAT_LE_ENCRYPTION) == 1)
    features |= BLE_LL_FEAT_LE_ENCRYPTION;
#endif

#if (MYNEWT_VAL(BLE_LL_CFG_FEAT_LL_PRIVACY) == 1)
    features |= (BLE_LL_FEAT_LL_PRIVACY | BLE_LL_FEAT_EXT_SCAN_FILT);
    ble_ll_resolv_init();
#endif

#if (MYNEWT_VAL(BLE_LL_CFG_FEAT_LE_PING) == 1)
    features |= BLE_LL_FEAT_LE_PING;
#endif

    /* Initialize random number generation */
    ble_ll_rand_init();

    /* XXX: This really doesn't belong here, as the address probably has not
     * been set yet.
     */
    ble_ll_seed_prng();

    lldata->ll_supp_features = features;

    /* Initialize the LL task */
    os_task_init(&g_ble_ll_task, "ble_ll", ble_ll_task, NULL,
                 MYNEWT_VAL(BLE_LL_PRIO), OS_WAIT_FOREVER, g_ble_ll_stack,
                 BLE_LL_STACK_SIZE);

    rc = stats_init_and_reg(STATS_HDR(ble_ll_stats),
                            STATS_SIZE_INIT_PARMS(ble_ll_stats, STATS_SIZE_32),
                            STATS_NAME_INIT_PARMS(ble_ll_stats),
                            "ble_ll");
<<<<<<< HEAD
    SYSINIT_PANIC_ASSERT(rc == 0);

    ble_hci_trans_cfg_ll(ble_ll_hci_cmd_rx, NULL, ble_ll_hci_acl_rx, NULL);
=======

    ble_hci_trans_cfg_ll(ble_ll_hci_cmd_rx, NULL,
                                    ble_ll_hci_acl_rx, NULL);
    return rc;
>>>>>>> 12ef82c6
}

#ifdef BLE_LL_LOG
void
ble_ll_log_dump_index(int i)
{
    struct ble_ll_log *log;

    log = &g_ble_ll_log[i];

    console_printf("cputime=%lu id=%u a8=%u a16=%u a32=%lu\n",
                   log->cputime, log->log_id, log->log_a8,
                   log->log_a16, log->log_a32);
}

void
ble_ll_log_dump(void)
{
    int i;

    for (i = g_ble_ll_log_index; i < BLE_LL_LOG_LEN; ++i) {
        ble_ll_log_dump_index(i);
    }
    for (i = 0; i < g_ble_ll_log_index; ++i) {
        ble_ll_log_dump_index(i);
    }
}
#endif<|MERGE_RESOLUTION|>--- conflicted
+++ resolved
@@ -189,15 +189,12 @@
 struct os_mempool g_ble_ll_hci_ev_pool;
 static void *ble_ll_hci_os_event_buf;
 
-<<<<<<< HEAD
 /** Our global device address (public) */
 uint8_t g_dev_addr[BLE_DEV_ADDR_LEN];
 
 /** Our random address */
 uint8_t g_random_addr[BLE_DEV_ADDR_LEN];
 
-=======
->>>>>>> 12ef82c6
 /* XXX: temporary logging until we transition to real logging */
 #ifdef BLE_LL_LOG
 struct ble_ll_log
@@ -1263,21 +1260,13 @@
 
     ble_ll_hci_os_event_buf = malloc(
         OS_MEMPOOL_BYTES(16, sizeof (struct os_event)));
-<<<<<<< HEAD
     SYSINIT_PANIC_ASSERT(ble_ll_hci_os_event_buf != NULL);
-=======
-    assert(ble_ll_hci_os_event_buf != NULL);
->>>>>>> 12ef82c6
 
     /* Create memory pool of OS events */
     rc = os_mempool_init(&g_ble_ll_hci_ev_pool, 16,
                          sizeof (struct os_event), ble_ll_hci_os_event_buf,
                          "g_ble_ll_hci_ev_pool");
-<<<<<<< HEAD
     SYSINIT_PANIC_ASSERT(rc == 0);
-=======
-    assert(rc == 0);
->>>>>>> 12ef82c6
 
     /* Initialize LL HCI */
     ble_ll_hci_init();
@@ -1338,16 +1327,9 @@
                             STATS_SIZE_INIT_PARMS(ble_ll_stats, STATS_SIZE_32),
                             STATS_NAME_INIT_PARMS(ble_ll_stats),
                             "ble_ll");
-<<<<<<< HEAD
     SYSINIT_PANIC_ASSERT(rc == 0);
 
     ble_hci_trans_cfg_ll(ble_ll_hci_cmd_rx, NULL, ble_ll_hci_acl_rx, NULL);
-=======
-
-    ble_hci_trans_cfg_ll(ble_ll_hci_cmd_rx, NULL,
-                                    ble_ll_hci_acl_rx, NULL);
-    return rc;
->>>>>>> 12ef82c6
 }
 
 #ifdef BLE_LL_LOG
