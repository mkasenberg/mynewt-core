/*
 * Licensed to the Apache Software Foundation (ASF) under one
 * or more contributor license agreements.  See the NOTICE file
 * distributed with this work for additional information
 * regarding copyright ownership.  The ASF licenses this file
 * to you under the Apache License, Version 2.0 (the
 * "License"); you may not use this file except in compliance
 * with the License.  You may obtain a copy of the License at
 *
 *  http://www.apache.org/licenses/LICENSE-2.0
 *
 * Unless required by applicable law or agreed to in writing,
 * software distributed under the License is distributed on an
 * "AS IS" BASIS, WITHOUT WARRANTIES OR CONDITIONS OF ANY
 * KIND, either express or implied.  See the License for the
 * specific language governing permissions and limitations
 * under the License.
 */

#include <assert.h>
#include <string.h>
#include <stdio.h>
#include <errno.h>
#include "syscfg/syscfg.h"
#include "sysinit/sysinit.h"
#include "bsp/bsp.h"
#include "log/log.h"
#include "stats/stats.h"
#include "os/os.h"
#include "bsp/bsp.h"
#include "hal/hal_gpio.h"
#include "console/console.h"
#include "shell/shell.h"
#include "bletiny.h"

/* BLE */
#include "nimble/ble.h"
#include "nimble/nimble_opt.h"
#include "nimble/ble_hci_trans.h"
#include "host/ble_hs.h"
#include "host/ble_hs_adv.h"
#include "host/ble_uuid.h"
#include "host/ble_att.h"
#include "host/ble_gap.h"
#include "host/ble_gatt.h"
#include "host/ble_store.h"
#include "host/ble_sm.h"

/* Mandatory services. */
#include "services/gap/ble_svc_gap.h"
#include "services/gatt/ble_svc_gatt.h"

/* XXX: An app should not include private headers from a library.  The bletiny
 * app uses some of nimble's internal details for logging.
 */
#include "../src/ble_hs_conn_priv.h"
#include "../src/ble_hs_atomic_priv.h"
#include "../src/ble_hs_hci_priv.h"

#if MYNEWT_VAL(BLE_ROLE_CENTRAL)
#define BLETINY_MAX_SVCS               32
#define BLETINY_MAX_CHRS               64
#define BLETINY_MAX_DSCS               64
#else
#define BLETINY_MAX_SVCS               1
#define BLETINY_MAX_CHRS               1
#define BLETINY_MAX_DSCS               1
#endif

#if MYNEWT_VAL(BLE_L2CAP_COC_MAX_NUM)
#define BLETINY_COC_MTU               (256)
/* We use same pool for incoming and outgoing sdu */
#define BLETINY_COC_BUF_COUNT         (3 * MYNEWT_VAL(BLE_L2CAP_COC_MAX_NUM))
#endif

struct log bletiny_log;

bssnz_t struct bletiny_conn bletiny_conns[MYNEWT_VAL(BLE_MAX_CONNECTIONS)];
int bletiny_num_conns;

static void *bletiny_svc_mem;
static struct os_mempool bletiny_svc_pool;

static void *bletiny_chr_mem;
static struct os_mempool bletiny_chr_pool;

static void *bletiny_dsc_mem;
static struct os_mempool bletiny_dsc_pool;

#if MYNEWT_VAL(BLE_L2CAP_COC_MAX_NUM)
static void *bletiny_coc_conn_mem;
static struct os_mempool bletiny_coc_conn_pool;

static void *bletiny_sdu_coc_mem;
struct os_mbuf_pool sdu_os_mbuf_pool;
static struct os_mempool sdu_coc_mbuf_mempool;
#endif

static struct os_callout bletiny_tx_timer;
struct bletiny_tx_data_s
{
    uint16_t tx_num;
    uint16_t tx_rate;
    uint16_t tx_handle;
    uint16_t tx_len;
};
static struct bletiny_tx_data_s bletiny_tx_data;
int bletiny_full_disc_prev_chr_val;

#define XSTR(s) STR(s)
#ifndef STR
#define STR(s) #s
#endif


#ifdef DEVICE_NAME
#define BLETINY_AUTO_DEVICE_NAME    XSTR(DEVICE_NAME)
#else
#define BLETINY_AUTO_DEVICE_NAME    ""
#endif

static void
bletiny_print_error(char *msg, uint16_t conn_handle,
                    const struct ble_gatt_error *error)
{
    if (msg == NULL) {
        msg = "ERROR";
    }

    console_printf("%s: conn_handle=%d status=%d att_handle=%d\n",
                   msg, conn_handle, error->status, error->att_handle);
}

static void
bletiny_print_adv_fields(const struct ble_hs_adv_fields *fields)
{
    uint8_t *u8p;
    int i;

    if (fields->flags != 0) {
        console_printf("    flags=0x%02x:\n", fields->flags);

        if (!(fields->flags & BLE_HS_ADV_F_DISC_LTD) &&
                !(fields->flags & BLE_HS_ADV_F_DISC_GEN)) {
                console_printf("        Non-discoverable mode\n");
        }

        if (fields->flags & BLE_HS_ADV_F_DISC_LTD) {
                console_printf("        Limited discoverable mode\n");
        }

        if (fields->flags & BLE_HS_ADV_F_DISC_GEN) {
                console_printf("        General discoverable mode\n");
        }

        if (fields->flags & BLE_HS_ADV_F_BREDR_UNSUP) {
                console_printf("        BR/EDR not supported\n");
        }
    }

    if (fields->uuids16 != NULL) {
        console_printf("    uuids16(%scomplete)=",
                       fields->uuids16_is_complete ? "" : "in");
        for (i = 0; i < fields->num_uuids16; i++) {
            print_uuid(&fields->uuids16[i].u);
            console_printf(" ");
        }
        console_printf("\n");
    }

    if (fields->uuids32 != NULL) {
        console_printf("    uuids32(%scomplete)=",
                       fields->uuids32_is_complete ? "" : "in");
        for (i = 0; i < fields->num_uuids32; i++) {
            print_uuid(&fields->uuids32[i].u);
            console_printf(" ");
        }
        console_printf("\n");
    }

    if (fields->uuids128 != NULL) {
        console_printf("    uuids128(%scomplete)=",
                       fields->uuids128_is_complete ? "" : "in");
        for (i = 0; i < fields->num_uuids128; i++) {
            print_uuid(&fields->uuids128[i].u);
            console_printf(" ");
        }
        console_printf("\n");
    }

    if (fields->name != NULL) {
        console_printf("    name(%scomplete)=",
                       fields->name_is_complete ? "" : "in");
        console_write((char *)fields->name, fields->name_len);
        console_printf("\n");
    }

    if (fields->tx_pwr_lvl_is_present) {
        console_printf("    tx_pwr_lvl=%d\n", fields->tx_pwr_lvl);
    }

    if (fields->slave_itvl_range != NULL) {
        console_printf("    slave_itvl_range=");
        print_bytes(fields->slave_itvl_range,
                            BLE_HS_ADV_SLAVE_ITVL_RANGE_LEN);
        console_printf("\n");
    }

    if (fields->svc_data_uuid16 != NULL) {
        console_printf("    svc_data_uuid16=");
        print_bytes(fields->svc_data_uuid16,
                            fields->svc_data_uuid16_len);
        console_printf("\n");
    }

    if (fields->public_tgt_addr != NULL) {
        console_printf("    public_tgt_addr=");
        u8p = fields->public_tgt_addr;
        for (i = 0; i < fields->num_public_tgt_addrs; i++) {
            print_addr(u8p);
            u8p += BLE_HS_ADV_PUBLIC_TGT_ADDR_ENTRY_LEN;
        }
        console_printf("\n");
    }

    if (fields->appearance_is_present) {
        console_printf("    appearance=0x%04x\n", fields->appearance);
    }

    if (fields->adv_itvl_is_present) {
        console_printf("    adv_itvl=0x%04x\n", fields->adv_itvl);
    }

    if (fields->svc_data_uuid32 != NULL) {
        console_printf("    svc_data_uuid32=");
        print_bytes(fields->svc_data_uuid32,
                             fields->svc_data_uuid32_len);
        console_printf("\n");
    }

    if (fields->svc_data_uuid128 != NULL) {
        console_printf("    svc_data_uuid128=");
        print_bytes(fields->svc_data_uuid128,
                            fields->svc_data_uuid128_len);
        console_printf("\n");
    }

    if (fields->uri != NULL) {
        console_printf("    uri=");
        print_bytes(fields->uri, fields->uri_len);
        console_printf("\n");
    }

    if (fields->mfg_data != NULL) {
        console_printf("    mfg_data=");
        print_bytes(fields->mfg_data, fields->mfg_data_len);
        console_printf("\n");
    }
}

static int
bletiny_conn_find_idx(uint16_t handle)
{
    int i;

    for (i = 0; i < bletiny_num_conns; i++) {
        if (bletiny_conns[i].handle == handle) {
            return i;
        }
    }

    return -1;
}

static struct bletiny_conn *
bletiny_conn_find(uint16_t handle)
{
    int idx;

    idx = bletiny_conn_find_idx(handle);
    if (idx == -1) {
        return NULL;
    } else {
        return bletiny_conns + idx;
    }
}

static struct bletiny_svc *
bletiny_svc_find_prev(struct bletiny_conn *conn, uint16_t svc_start_handle)
{
    struct bletiny_svc *prev;
    struct bletiny_svc *svc;

    prev = NULL;
    SLIST_FOREACH(svc, &conn->svcs, next) {
        if (svc->svc.start_handle >= svc_start_handle) {
            break;
        }

        prev = svc;
    }

    return prev;
}

static struct bletiny_svc *
bletiny_svc_find(struct bletiny_conn *conn, uint16_t svc_start_handle,
                 struct bletiny_svc **out_prev)
{
    struct bletiny_svc *prev;
    struct bletiny_svc *svc;

    prev = bletiny_svc_find_prev(conn, svc_start_handle);
    if (prev == NULL) {
        svc = SLIST_FIRST(&conn->svcs);
    } else {
        svc = SLIST_NEXT(prev, next);
    }

    if (svc != NULL && svc->svc.start_handle != svc_start_handle) {
        svc = NULL;
    }

    if (out_prev != NULL) {
        *out_prev = prev;
    }
    return svc;
}

static struct bletiny_svc *
bletiny_svc_find_range(struct bletiny_conn *conn, uint16_t attr_handle)
{
    struct bletiny_svc *svc;

    SLIST_FOREACH(svc, &conn->svcs, next) {
        if (svc->svc.start_handle <= attr_handle &&
            svc->svc.end_handle >= attr_handle) {

            return svc;
        }
    }

    return NULL;
}

static void
bletiny_chr_delete(struct bletiny_chr *chr)
{
    struct bletiny_dsc *dsc;

    while ((dsc = SLIST_FIRST(&chr->dscs)) != NULL) {
        SLIST_REMOVE_HEAD(&chr->dscs, next);
        os_memblock_put(&bletiny_dsc_pool, dsc);
    }

    os_memblock_put(&bletiny_chr_pool, chr);
}

static void
bletiny_svc_delete(struct bletiny_svc *svc)
{
    struct bletiny_chr *chr;

    while ((chr = SLIST_FIRST(&svc->chrs)) != NULL) {
        SLIST_REMOVE_HEAD(&svc->chrs, next);
        bletiny_chr_delete(chr);
    }

    os_memblock_put(&bletiny_svc_pool, svc);
}

static struct bletiny_svc *
bletiny_svc_add(uint16_t conn_handle, const struct ble_gatt_svc *gatt_svc)
{
    struct bletiny_conn *conn;
    struct bletiny_svc *prev;
    struct bletiny_svc *svc;

    conn = bletiny_conn_find(conn_handle);
    if (conn == NULL) {
        BLETINY_LOG(DEBUG, "RECEIVED SERVICE FOR UNKNOWN CONNECTION; "
                           "HANDLE=%d\n",
                    conn_handle);
        return NULL;
    }

    svc = bletiny_svc_find(conn, gatt_svc->start_handle, &prev);
    if (svc != NULL) {
        /* Service already discovered. */
        return svc;
    }

    svc = os_memblock_get(&bletiny_svc_pool);
    if (svc == NULL) {
        BLETINY_LOG(DEBUG, "OOM WHILE DISCOVERING SERVICE\n");
        return NULL;
    }
    memset(svc, 0, sizeof *svc);

    svc->svc = *gatt_svc;
    SLIST_INIT(&svc->chrs);

    if (prev == NULL) {
        SLIST_INSERT_HEAD(&conn->svcs, svc, next);
    } else {
        SLIST_INSERT_AFTER(prev, svc, next);
    }

    return svc;
}

static struct bletiny_chr *
bletiny_chr_find_prev(const struct bletiny_svc *svc, uint16_t chr_val_handle)
{
    struct bletiny_chr *prev;
    struct bletiny_chr *chr;

    prev = NULL;
    SLIST_FOREACH(chr, &svc->chrs, next) {
        if (chr->chr.val_handle >= chr_val_handle) {
            break;
        }

        prev = chr;
    }

    return prev;
}

static struct bletiny_chr *
bletiny_chr_find(const struct bletiny_svc *svc, uint16_t chr_val_handle,
                 struct bletiny_chr **out_prev)
{
    struct bletiny_chr *prev;
    struct bletiny_chr *chr;

    prev = bletiny_chr_find_prev(svc, chr_val_handle);
    if (prev == NULL) {
        chr = SLIST_FIRST(&svc->chrs);
    } else {
        chr = SLIST_NEXT(prev, next);
    }

    if (chr != NULL && chr->chr.val_handle != chr_val_handle) {
        chr = NULL;
    }

    if (out_prev != NULL) {
        *out_prev = prev;
    }
    return chr;
}

static struct bletiny_chr *
bletiny_chr_add(uint16_t conn_handle,  uint16_t svc_start_handle,
                const struct ble_gatt_chr *gatt_chr)
{
    struct bletiny_conn *conn;
    struct bletiny_chr *prev;
    struct bletiny_chr *chr;
    struct bletiny_svc *svc;

    conn = bletiny_conn_find(conn_handle);
    if (conn == NULL) {
        BLETINY_LOG(DEBUG, "RECEIVED SERVICE FOR UNKNOWN CONNECTION; "
                           "HANDLE=%d\n",
                    conn_handle);
        return NULL;
    }

    svc = bletiny_svc_find(conn, svc_start_handle, NULL);
    if (svc == NULL) {
        BLETINY_LOG(DEBUG, "CAN'T FIND SERVICE FOR DISCOVERED CHR; HANDLE=%d\n",
                    conn_handle);
        return NULL;
    }

    chr = bletiny_chr_find(svc, gatt_chr->val_handle, &prev);
    if (chr != NULL) {
        /* Characteristic already discovered. */
        return chr;
    }

    chr = os_memblock_get(&bletiny_chr_pool);
    if (chr == NULL) {
        BLETINY_LOG(DEBUG, "OOM WHILE DISCOVERING CHARACTERISTIC\n");
        return NULL;
    }
    memset(chr, 0, sizeof *chr);

    chr->chr = *gatt_chr;

    if (prev == NULL) {
        SLIST_INSERT_HEAD(&svc->chrs, chr, next);
    } else {
        SLIST_NEXT(prev, next) = chr;
    }

    return chr;
}

static struct bletiny_dsc *
bletiny_dsc_find_prev(const struct bletiny_chr *chr, uint16_t dsc_handle)
{
    struct bletiny_dsc *prev;
    struct bletiny_dsc *dsc;

    prev = NULL;
    SLIST_FOREACH(dsc, &chr->dscs, next) {
        if (dsc->dsc.handle >= dsc_handle) {
            break;
        }

        prev = dsc;
    }

    return prev;
}

static struct bletiny_dsc *
bletiny_dsc_find(const struct bletiny_chr *chr, uint16_t dsc_handle,
                 struct bletiny_dsc **out_prev)
{
    struct bletiny_dsc *prev;
    struct bletiny_dsc *dsc;

    prev = bletiny_dsc_find_prev(chr, dsc_handle);
    if (prev == NULL) {
        dsc = SLIST_FIRST(&chr->dscs);
    } else {
        dsc = SLIST_NEXT(prev, next);
    }

    if (dsc != NULL && dsc->dsc.handle != dsc_handle) {
        dsc = NULL;
    }

    if (out_prev != NULL) {
        *out_prev = prev;
    }
    return dsc;
}

static struct bletiny_dsc *
bletiny_dsc_add(uint16_t conn_handle, uint16_t chr_val_handle,
                const struct ble_gatt_dsc *gatt_dsc)
{
    struct bletiny_conn *conn;
    struct bletiny_dsc *prev;
    struct bletiny_dsc *dsc;
    struct bletiny_svc *svc;
    struct bletiny_chr *chr;

    conn = bletiny_conn_find(conn_handle);
    if (conn == NULL) {
        BLETINY_LOG(DEBUG, "RECEIVED SERVICE FOR UNKNOWN CONNECTION; "
                           "HANDLE=%d\n",
                    conn_handle);
        return NULL;
    }

    svc = bletiny_svc_find_range(conn, chr_val_handle);
    if (svc == NULL) {
        BLETINY_LOG(DEBUG, "CAN'T FIND SERVICE FOR DISCOVERED DSC; HANDLE=%d\n",
                    conn_handle);
        return NULL;
    }

    chr = bletiny_chr_find(svc, chr_val_handle, NULL);
    if (chr == NULL) {
        BLETINY_LOG(DEBUG, "CAN'T FIND CHARACTERISTIC FOR DISCOVERED DSC; "
                           "HANDLE=%d\n",
                    conn_handle);
        return NULL;
    }

    dsc = bletiny_dsc_find(chr, gatt_dsc->handle, &prev);
    if (dsc != NULL) {
        /* Descriptor already discovered. */
        return dsc;
    }

    dsc = os_memblock_get(&bletiny_dsc_pool);
    if (dsc == NULL) {
        console_printf("OOM WHILE DISCOVERING DESCRIPTOR\n");
        return NULL;
    }
    memset(dsc, 0, sizeof *dsc);

    dsc->dsc = *gatt_dsc;

    if (prev == NULL) {
        SLIST_INSERT_HEAD(&chr->dscs, dsc, next);
    } else {
        SLIST_NEXT(prev, next) = dsc;
    }

    return dsc;
}

static struct bletiny_conn *
bletiny_conn_add(struct ble_gap_conn_desc *desc)
{
    struct bletiny_conn *conn;

    assert(bletiny_num_conns < MYNEWT_VAL(BLE_MAX_CONNECTIONS));

    conn = bletiny_conns + bletiny_num_conns;
    bletiny_num_conns++;

    conn->handle = desc->conn_handle;
    SLIST_INIT(&conn->svcs);
    SLIST_INIT(&conn->coc_list);

    return conn;
}

static void
bletiny_conn_delete_idx(int idx)
{
    struct bletiny_conn *conn;
    struct bletiny_svc *svc;

    assert(idx >= 0 && idx < bletiny_num_conns);

    conn = bletiny_conns + idx;
    while ((svc = SLIST_FIRST(&conn->svcs)) != NULL) {
        SLIST_REMOVE_HEAD(&conn->svcs, next);
        bletiny_svc_delete(svc);
    }

    /* This '#if' is not strictly necessary.  It is here to prevent a spurious
     * warning from being reported.
     */
#if MYNEWT_VAL(BLE_MAX_CONNECTIONS) > 1
    int i;
    for (i = idx + 1; i < bletiny_num_conns; i++) {
        bletiny_conns[i - 1] = bletiny_conns[i];
    }
#endif

    bletiny_num_conns--;
}

static int
bletiny_on_mtu(uint16_t conn_handle, const struct ble_gatt_error *error,
               uint16_t mtu, void *arg)
{
    switch (error->status) {
    case 0:
        console_printf("mtu exchange complete: conn_handle=%d mtu=%d\n",
                       conn_handle, mtu);
        break;

    default:
        bletiny_print_error(NULL, conn_handle, error);
        break;
    }

    return 0;
}

static void
bletiny_full_disc_complete(int rc)
{
    console_printf("full discovery complete; rc=%d\n", rc);
    bletiny_full_disc_prev_chr_val = 0;
}

static void
bletiny_disc_full_dscs(uint16_t conn_handle)
{
    struct bletiny_conn *conn;
    struct bletiny_chr *chr;
    struct bletiny_svc *svc;
    int rc;

    conn = bletiny_conn_find(conn_handle);
    if (conn == NULL) {
        BLETINY_LOG(DEBUG, "Failed to discover descriptors for conn=%d; "
                           "not connected\n", conn_handle);
        bletiny_full_disc_complete(BLE_HS_ENOTCONN);
        return;
    }

    SLIST_FOREACH(svc, &conn->svcs, next) {
        SLIST_FOREACH(chr, &svc->chrs, next) {
            if (!chr_is_empty(svc, chr) &&
                SLIST_EMPTY(&chr->dscs) &&
                bletiny_full_disc_prev_chr_val <= chr->chr.def_handle) {

                rc = bletiny_disc_all_dscs(conn_handle,
                                           chr->chr.val_handle,
                                           chr_end_handle(svc, chr));
                if (rc != 0) {
                    bletiny_full_disc_complete(rc);
                }

                bletiny_full_disc_prev_chr_val = chr->chr.val_handle;
                return;
            }
        }
    }

    /* All descriptors discovered. */
    bletiny_full_disc_complete(0);
}

static void
bletiny_disc_full_chrs(uint16_t conn_handle)
{
    struct bletiny_conn *conn;
    struct bletiny_svc *svc;
    int rc;

    conn = bletiny_conn_find(conn_handle);
    if (conn == NULL) {
        BLETINY_LOG(DEBUG, "Failed to discover characteristics for conn=%d; "
                           "not connected\n", conn_handle);
        bletiny_full_disc_complete(BLE_HS_ENOTCONN);
        return;
    }

    SLIST_FOREACH(svc, &conn->svcs, next) {
        if (!svc_is_empty(svc) && !svc->char_disc_sent) {
            /* Since it might happen that service does not have characteristics
             * for some reason, lets keep track on services for which we send
             * characteristic discovery
             */
            svc->char_disc_sent = true;
            rc = bletiny_disc_all_chrs(conn_handle, svc->svc.start_handle,
                                       svc->svc.end_handle);
            if (rc != 0) {
                bletiny_full_disc_complete(rc);
            }
            return;
        }
    }

    /* All characteristics discovered. */
    bletiny_disc_full_dscs(conn_handle);
}

static int
bletiny_on_disc_s(uint16_t conn_handle, const struct ble_gatt_error *error,
                  const struct ble_gatt_svc *service, void *arg)
{
    switch (error->status) {
    case 0:
        bletiny_svc_add(conn_handle, service);
        break;

    case BLE_HS_EDONE:
        console_printf("service discovery successful\n");
        if (bletiny_full_disc_prev_chr_val > 0) {
            bletiny_disc_full_chrs(conn_handle);
        }
        break;

    default:
        bletiny_print_error(NULL, conn_handle, error);
        break;
    }

    return 0;
}

static int
bletiny_on_disc_c(uint16_t conn_handle, const struct ble_gatt_error *error,
                  const struct ble_gatt_chr *chr, void *arg)
{
    intptr_t svc_start_handle;

    svc_start_handle = (intptr_t)arg;

    switch (error->status) {
    case 0:
        bletiny_chr_add(conn_handle, svc_start_handle, chr);
        break;

    case BLE_HS_EDONE:
        console_printf("characteristic discovery successful\n");
        if (bletiny_full_disc_prev_chr_val > 0) {
            bletiny_disc_full_chrs(conn_handle);
        }
        break;

    default:
        bletiny_print_error(NULL, conn_handle, error);
        break;
    }

    return 0;
}

static int
bletiny_on_disc_d(uint16_t conn_handle, const struct ble_gatt_error *error,
                  uint16_t chr_val_handle, const struct ble_gatt_dsc *dsc,
                  void *arg)
{
    switch (error->status) {
    case 0:
        bletiny_dsc_add(conn_handle, chr_val_handle, dsc);
        break;

    case BLE_HS_EDONE:
        console_printf("descriptor discovery successful\n");
        if (bletiny_full_disc_prev_chr_val > 0) {
            bletiny_disc_full_dscs(conn_handle);
        }
        break;

    default:
        bletiny_print_error(NULL, conn_handle, error);
        break;
    }

    return 0;
}

static int
bletiny_on_read(uint16_t conn_handle, const struct ble_gatt_error *error,
                struct ble_gatt_attr *attr, void *arg)
{
    switch (error->status) {
    case 0:
        console_printf("characteristic read; conn_handle=%d "
                       "attr_handle=%d len=%d value=", conn_handle,
                       attr->handle, OS_MBUF_PKTLEN(attr->om));
        print_mbuf(attr->om);
        console_printf("\n");
        break;

    case BLE_HS_EDONE:
        console_printf("characteristic read complete\n");
        break;

    default:
        bletiny_print_error(NULL, conn_handle, error);
        break;
    }

    return 0;
}

static int
bletiny_on_write(uint16_t conn_handle, const struct ble_gatt_error *error,
                 struct ble_gatt_attr *attr, void *arg)
{
    switch (error->status) {
    case 0:
        console_printf("characteristic write complete; conn_handle=%d "
                       "attr_handle=%d\n", conn_handle, attr->handle);
        break;

    default:
        bletiny_print_error(NULL, conn_handle, error);
        break;
    }

    return 0;
}

static int
bletiny_on_write_reliable(uint16_t conn_handle,
                          const struct ble_gatt_error *error,
                          struct ble_gatt_attr *attrs, uint8_t num_attrs,
                          void *arg)
{
    int i;

    switch (error->status) {
    case 0:
        console_printf("characteristic write reliable complete; "
                       "conn_handle=%d", conn_handle);

        for (i = 0; i < num_attrs; i++) {
            console_printf(" attr_handle=%d len=%d value=", attrs[i].handle,
                           OS_MBUF_PKTLEN(attrs[i].om));
            print_mbuf(attrs[i].om);
        }
        console_printf("\n");
        break;

    default:
        bletiny_print_error(NULL, conn_handle, error);
        break;
    }

    return 0;
}

static void
bletiny_decode_adv_data(uint8_t *adv_data, uint8_t adv_data_len)
{
    struct ble_hs_adv_fields fields;

    console_printf(" length_data=%d data=", adv_data_len);
    print_bytes(adv_data, adv_data_len);
    console_printf(" fields:\n");
    ble_hs_adv_parse_fields(&fields, adv_data, adv_data_len);
    bletiny_print_adv_fields(&fields);
    console_printf("\n");
}

#if MYNEWT_VAL(BLE_EXT_ADV)
static void
bletiny_decode_event_type(struct ble_gap_ext_disc_desc *desc)
{
    if (desc->props & BLE_HCI_ADV_LEGACY_MASK) {
        console_printf("Legacy PDU type %d", desc->legacy_event_type);
        goto adv_data;
    }

    console_printf("Extended adv: ");
    if (desc->props & BLE_HCI_ADV_CONN_MASK) {
        console_printf("'conn' ");
    }
    if (desc->props & BLE_HCI_ADV_SCAN_MASK) {
        console_printf("'scan' ");
    }
    if (desc->props & BLE_HCI_ADV_DIRECT_MASK) {
        console_printf("'dir' ");
    }

    if (desc->props & BLE_HCI_ADV_SCAN_RSP_MASK) {
        console_printf("'scan rsp' ");
    }

    switch(desc->data_status) {
    case BLE_HCI_ADV_COMPLETED:
        console_printf("completed");
        break;
    case BLE_HCI_ADV_INCOMPLETE:
        console_printf("incompleted");
        break;
    case BLE_HCI_ADV_CORRUPTED:
        console_printf("corrupted");
        break;
    default:
        console_printf("reserved %d", desc->data_status);
        break;
    }
    console_printf("\n");

adv_data:
    if(!desc->length_data) {
        return;
    }

    bletiny_decode_adv_data(desc->data, desc->length_data);
}
#endif

static int
bletiny_gap_event(struct ble_gap_event *event, void *arg)
{
    struct ble_gap_conn_desc desc;
    int conn_idx;
    int rc;

    switch (event->type) {
    case BLE_GAP_EVENT_CONNECT:
        console_printf("connection %s; status=%d ",
                       event->connect.status == 0 ? "established" : "failed",
                       event->connect.status);

        if (event->connect.status == 0) {
            rc = ble_gap_conn_find(event->connect.conn_handle, &desc);
            assert(rc == 0);
            print_conn_desc(&desc);
            bletiny_conn_add(&desc);
        }
        return 0;

    case BLE_GAP_EVENT_DISCONNECT:
        console_printf("disconnect; reason=%d ", event->disconnect.reason);
        print_conn_desc(&event->disconnect.conn);

        conn_idx = bletiny_conn_find_idx(event->disconnect.conn.conn_handle);
        if (conn_idx != -1) {
            bletiny_conn_delete_idx(conn_idx);
        }
        return 0;
#if MYNEWT_VAL(BLE_EXT_ADV)
    case BLE_GAP_EVENT_EXT_DISC:
        bletiny_decode_event_type(&event->ext_disc);
        return 0;
#endif
    case BLE_GAP_EVENT_DISC:
        console_printf("received advertisement; event_type=%d rssi=%d "
                       "addr_type=%d addr=", event->disc.event_type,
                       event->disc.rssi, event->disc.addr.type);
        print_addr(event->disc.addr.val);

        /*
         * There is no adv data to print in case of connectable
         * directed advertising
         */
        if (event->disc.event_type == BLE_HCI_ADV_TYPE_ADV_DIRECT_IND_HD ||
                event->disc.event_type == BLE_HCI_ADV_TYPE_ADV_DIRECT_IND_LD) {
                console_printf("\nConnectable directed advertising event\n");
                return 0;
        }

        bletiny_decode_adv_data(event->disc.data, event->disc.length_data);

        return 0;

    case BLE_GAP_EVENT_DISC_COMPLETE:
        console_printf("scanning finished\n");
        return 0;

    case BLE_GAP_EVENT_ADV_COMPLETE:
        console_printf("advertising complete.\n");
        return 0;

    case BLE_GAP_EVENT_CONN_CANCEL:
        console_printf("connection procedure cancelled.\n");
        return 0;

    case BLE_GAP_EVENT_CONN_UPDATE:
        console_printf("connection updated; status=%d ",
                       event->conn_update.status);
        rc = ble_gap_conn_find(event->conn_update.conn_handle, &desc);
        assert(rc == 0);
        print_conn_desc(&desc);
        return 0;

    case BLE_GAP_EVENT_CONN_UPDATE_REQ:
        console_printf("connection update request\n");
        *event->conn_update_req.self_params =
            *event->conn_update_req.peer_params;
        return 0;

    case BLE_GAP_EVENT_PASSKEY_ACTION:
        console_printf("passkey action event; action=%d",
                       event->passkey.params.action);
        if (event->passkey.params.action == BLE_SM_IOACT_NUMCMP) {
            console_printf(" numcmp=%lu",
                           (unsigned long)event->passkey.params.numcmp);
        }
        console_printf("\n");
        return 0;

    case BLE_GAP_EVENT_ENC_CHANGE:
        console_printf("encryption change event; status=%d ",
                       event->enc_change.status);
        rc = ble_gap_conn_find(event->enc_change.conn_handle, &desc);
        assert(rc == 0);
        print_conn_desc(&desc);
        return 0;

    case BLE_GAP_EVENT_NOTIFY_RX:
        console_printf("notification rx event; attr_handle=%d indication=%d "
                       "len=%d data=",
                       event->notify_rx.attr_handle,
                       event->notify_rx.indication,
                       OS_MBUF_PKTLEN(event->notify_rx.om));

        print_mbuf(event->notify_rx.om);
        console_printf("\n");
        return 0;

    case BLE_GAP_EVENT_NOTIFY_TX:
        console_printf("notification tx event; status=%d attr_handle=%d "
                       "indication=%d\n",
                       event->notify_tx.status,
                       event->notify_tx.attr_handle,
                       event->notify_tx.indication);
        return 0;

    case BLE_GAP_EVENT_SUBSCRIBE:
        console_printf("subscribe event; conn_handle=%d attr_handle=%d "
                       "reason=%d prevn=%d curn=%d previ=%d curi=%d\n",
                       event->subscribe.conn_handle,
                       event->subscribe.attr_handle,
                       event->subscribe.reason,
                       event->subscribe.prev_notify,
                       event->subscribe.cur_notify,
                       event->subscribe.prev_indicate,
                       event->subscribe.cur_indicate);
        return 0;

    case BLE_GAP_EVENT_MTU:
        console_printf("mtu update event; conn_handle=%d cid=%d mtu=%d\n",
                       event->mtu.conn_handle,
                       event->mtu.channel_id,
                       event->mtu.value);
        return 0;

    case BLE_GAP_EVENT_IDENTITY_RESOLVED:
        console_printf("identity resolved ");
        rc = ble_gap_conn_find(event->identity_resolved.conn_handle, &desc);
        assert(rc == 0);
        print_conn_desc(&desc);
        return 0;
<<<<<<< HEAD
    case BLE_GAP_EVENT_PHY_UPDATE_COMPLETE:
        console_printf("PHY update complete; status=%d, conn_handle=%d "
                       " tx_phy=%d, rx_phy=%d\n",
                       event->phy_updated.status,
                       event->phy_updated.conn_handle,
                       event->phy_updated.tx_phy,
                       event->phy_updated.rx_phy);
        return 0;
=======

    case BLE_GAP_EVENT_REPEAT_PAIRING:
        /* We already have a bond with the peer, but it is attempting to
         * establish a new secure link.  This app sacrifices security for
         * convenience: just throw away the old bond and accept the new link.
         */

        /* Delete the old bond. */
        rc = ble_gap_conn_find(event->repeat_pairing.conn_handle, &desc);
        assert(rc == 0);
        ble_store_util_delete_peer(&desc.peer_id_addr);

        /* Return BLE_GAP_REPEAT_PAIRING_RETRY to indicate that the host should
         * continue with the pairing operation.
         */
        return BLE_GAP_REPEAT_PAIRING_RETRY;

>>>>>>> 9badd717
    default:
        return 0;
    }
}

static void
bletiny_on_l2cap_update(uint16_t conn_handle, int status, void *arg)
{
    console_printf("l2cap update complete; conn_handle=%d status=%d\n",
                   conn_handle, status);
}

static void
bletiny_tx_timer_cb(struct os_event *ev)
{
    int i;
    uint8_t len;
    int32_t timeout;
    uint8_t *dptr;
    struct os_mbuf *om;

    if ((bletiny_tx_data.tx_num == 0) || (bletiny_tx_data.tx_len == 0)) {
        return;
    }

    len = bletiny_tx_data.tx_len;

    om = NULL;
    if (os_msys_num_free() >= 4) {
        om = os_msys_get_pkthdr(len + 4, sizeof(struct ble_mbuf_hdr));
    }

    if (om) {
        /* Put the HCI header in the mbuf */
        om->om_len = len + 4;
        put_le16(om->om_data, bletiny_tx_data.tx_handle);
        put_le16(om->om_data + 2, len);
        dptr = om->om_data + 4;

        /*
         * NOTE: first byte gets 0xff so not confused with l2cap channel.
         * The rest of the data gets filled with incrementing pattern starting
         * from 0.
         */
        put_le16(dptr, len - 4);
        dptr[2] = 0xff;
        dptr[3] = 0xff;
        dptr += 4;
        len -= 4;

        for (i = 0; i < len; ++i) {
            *dptr = i;
            ++dptr;
        }

        /* Set packet header length */
        OS_MBUF_PKTHDR(om)->omp_len = om->om_len;
        ble_hci_trans_hs_acl_tx(om);

        --bletiny_tx_data.tx_num;
    }

    if (bletiny_tx_data.tx_num) {
        timeout = (int32_t)bletiny_tx_data.tx_rate;
        timeout = (timeout * OS_TICKS_PER_SEC) / 1000;
        os_callout_reset(&bletiny_tx_timer, timeout);
    }
}

int
bletiny_exchange_mtu(uint16_t conn_handle)
{
    int rc;

    rc = ble_gattc_exchange_mtu(conn_handle, bletiny_on_mtu, NULL);
    return rc;
}

int
bletiny_disc_all_chrs(uint16_t conn_handle, uint16_t start_handle,
                      uint16_t end_handle)
{
    intptr_t svc_start_handle;
    int rc;

    svc_start_handle = start_handle;
    rc = ble_gattc_disc_all_chrs(conn_handle, start_handle, end_handle,
                                 bletiny_on_disc_c, (void *)svc_start_handle);
    return rc;
}

int
bletiny_disc_chrs_by_uuid(uint16_t conn_handle, uint16_t start_handle,
                           uint16_t end_handle, const ble_uuid_t *uuid)
{
    intptr_t svc_start_handle;
    int rc;

    svc_start_handle = start_handle;
    rc = ble_gattc_disc_chrs_by_uuid(conn_handle, start_handle, end_handle,
                                     uuid, bletiny_on_disc_c,
                                     (void *)svc_start_handle);
    return rc;
}

int
bletiny_disc_svcs(uint16_t conn_handle)
{
    int rc;

    rc = ble_gattc_disc_all_svcs(conn_handle, bletiny_on_disc_s, NULL);
    return rc;
}

int
bletiny_disc_svc_by_uuid(uint16_t conn_handle, const ble_uuid_t *uuid)
{
    int rc;

    rc = ble_gattc_disc_svc_by_uuid(conn_handle, uuid,
                                    bletiny_on_disc_s, NULL);
    return rc;
}

int
bletiny_disc_all_dscs(uint16_t conn_handle, uint16_t start_handle,
                      uint16_t end_handle)
{
    int rc;

    rc = ble_gattc_disc_all_dscs(conn_handle, start_handle, end_handle,
                                 bletiny_on_disc_d, NULL);
    return rc;
}

int
bletiny_disc_full(uint16_t conn_handle)
{
    struct bletiny_conn *conn;
    struct bletiny_svc *svc;

    /* Undiscover everything first. */
    conn = bletiny_conn_find(conn_handle);
    if (conn == NULL) {
        return BLE_HS_ENOTCONN;
    }

    while ((svc = SLIST_FIRST(&conn->svcs)) != NULL) {
        SLIST_REMOVE_HEAD(&conn->svcs, next);
        bletiny_svc_delete(svc);
    }

    bletiny_full_disc_prev_chr_val = 1;
    bletiny_disc_svcs(conn_handle);

    return 0;
}

int
bletiny_find_inc_svcs(uint16_t conn_handle, uint16_t start_handle,
                       uint16_t end_handle)
{
    int rc;

    rc = ble_gattc_find_inc_svcs(conn_handle, start_handle, end_handle,
                                 bletiny_on_disc_s, NULL);
    return rc;
}

int
bletiny_read(uint16_t conn_handle, uint16_t attr_handle)
{
    struct os_mbuf *om;
    int rc;

    if (conn_handle == BLE_HS_CONN_HANDLE_NONE) {
        rc = ble_att_svr_read_local(attr_handle, &om);
        if (rc == 0) {
            console_printf("read local; attr_handle=%d len=%d value=",
                           attr_handle, OS_MBUF_PKTLEN(om));
            print_mbuf(om);
            console_printf("\n");

            os_mbuf_free_chain(om);
        }
    } else {
        rc = ble_gattc_read(conn_handle, attr_handle, bletiny_on_read, NULL);
    }
    return rc;
}

int
bletiny_read_long(uint16_t conn_handle, uint16_t attr_handle, uint16_t offset)
{
    int rc;

    rc = ble_gattc_read_long(conn_handle, attr_handle, offset,
                             bletiny_on_read, NULL);
    return rc;
}

int
bletiny_read_by_uuid(uint16_t conn_handle, uint16_t start_handle,
                      uint16_t end_handle, const ble_uuid_t *uuid)
{
    int rc;

    rc = ble_gattc_read_by_uuid(conn_handle, start_handle, end_handle, uuid,
                                bletiny_on_read, NULL);
    return rc;
}

int
bletiny_read_mult(uint16_t conn_handle, uint16_t *attr_handles,
                   int num_attr_handles)
{
    int rc;

    rc = ble_gattc_read_mult(conn_handle, attr_handles, num_attr_handles,
                             bletiny_on_read, NULL);
    return rc;
}

int
bletiny_write(uint16_t conn_handle, uint16_t attr_handle, struct os_mbuf *om)
{
    int rc;

    if (conn_handle == BLE_HS_CONN_HANDLE_NONE) {
        rc = ble_att_svr_write_local(attr_handle, om);
    } else {
        rc = ble_gattc_write(conn_handle, attr_handle, om,
                             bletiny_on_write, NULL);
    }

    return rc;
}

int
bletiny_write_no_rsp(uint16_t conn_handle, uint16_t attr_handle,
                     struct os_mbuf *om)
{
    int rc;

    rc = ble_gattc_write_no_rsp(conn_handle, attr_handle, om);

    return rc;
}

int
bletiny_write_long(uint16_t conn_handle, uint16_t attr_handle,
                   uint16_t offset, struct os_mbuf *om)
{
    int rc;

    rc = ble_gattc_write_long(conn_handle, attr_handle, offset,
                              om, bletiny_on_write, NULL);
    return rc;
}

int
bletiny_write_reliable(uint16_t conn_handle,
                       struct ble_gatt_attr *attrs,
                       int num_attrs)
{
    int rc;

    rc = ble_gattc_write_reliable(conn_handle, attrs, num_attrs,
                                  bletiny_on_write_reliable, NULL);
    return rc;
}

int
bletiny_adv_stop(void)
{
    int rc;

    rc = ble_gap_adv_stop();
    return rc;
}

int
bletiny_adv_start(uint8_t own_addr_type, const ble_addr_t *direct_addr,
                  int32_t duration_ms, const struct ble_gap_adv_params *params)
{
    int rc;

    rc = ble_gap_adv_start(own_addr_type, direct_addr, duration_ms, params,
                           bletiny_gap_event, NULL);
    return rc;
}

int
bletiny_conn_initiate(uint8_t own_addr_type, const ble_addr_t *peer_addr,
                      int32_t duration_ms, struct ble_gap_conn_params *params)
{
    int rc;

    rc = ble_gap_connect(own_addr_type, peer_addr, duration_ms, params,
                         bletiny_gap_event, NULL);

    return rc;
}

int
bletiny_ext_conn_initiate(uint8_t own_addr_type, const ble_addr_t *peer_addr,
                          int32_t duration_ms,
                          struct ble_gap_conn_params *phy_1m_params,
                          struct ble_gap_conn_params *phy_2m_params,
                          struct ble_gap_conn_params *phy_coded_params)
{
#if MYNEWT_VAL(BLE_EXT_ADV) == 0
    console_printf("BLE extended advertising not supported.");
    console_printf(" Configure nimble host to enable it\n");
    return 0;
#else
    int rc;
    uint8_t phy_mask = 0;

    if (phy_1m_params) {
        phy_mask |= BLE_GAP_LE_PHY_1M_MASK;
    }

    if (phy_2m_params) {
        phy_mask |= BLE_GAP_LE_PHY_2M_MASK;
    }

    if (phy_coded_params) {
        phy_mask |= BLE_GAP_LE_PHY_CODED_MASK;
    }

    rc = ble_gap_ext_connect(own_addr_type, peer_addr, duration_ms, phy_mask,
                             phy_1m_params, phy_2m_params, phy_coded_params,
                             bletiny_gap_event, NULL);

    return rc;
#endif
}

int
bletiny_conn_cancel(void)
{
    int rc;

    rc = ble_gap_conn_cancel();
    return rc;
}

int
bletiny_term_conn(uint16_t conn_handle, uint8_t reason)
{
    int rc;

    rc = ble_gap_terminate(conn_handle, reason);
    return rc;
}

int
bletiny_wl_set(ble_addr_t *addrs, int addrs_count)
{
    int rc;

    rc = ble_gap_wl_set(addrs, addrs_count);
    return rc;
}

int
bletiny_scan(uint8_t own_addr_type, int32_t duration_ms,
             const struct ble_gap_disc_params *disc_params)
{
    int rc;

    rc = ble_gap_disc(own_addr_type, duration_ms, disc_params,
                      bletiny_gap_event, NULL);
    return rc;
}

int
bletiny_ext_scan(uint8_t own_addr_type, uint16_t duration, uint16_t period,
                 uint8_t filter_duplicates, uint8_t filter_policy,
                 uint8_t limited,
                 const struct ble_gap_ext_disc_params *uncoded_params,
                 const struct ble_gap_ext_disc_params *coded_params)
{
#if MYNEWT_VAL(BLE_EXT_ADV) == 0
    console_printf("BLE extended advertising not supported.");
    console_printf(" Configure nimble host to enable it\n");
    return 0;
#else
    int rc;

    rc = ble_gap_ext_disc(own_addr_type, duration, period, filter_duplicates,
                          filter_policy, limited, uncoded_params, coded_params,
                          bletiny_gap_event, NULL);
    return rc;
#endif
}

int
bletiny_scan_cancel(void)
{
    int rc;

    rc = ble_gap_disc_cancel();
    return rc;
}

int
bletiny_set_adv_data(struct ble_hs_adv_fields *adv_fields)
{
    int rc;

    rc = ble_gap_adv_set_fields(adv_fields);
    return rc;
}

int
bletiny_update_conn(uint16_t conn_handle, struct ble_gap_upd_params *params)
{
    int rc;

    rc = ble_gap_update_params(conn_handle, params);
    return rc;
}

void
bletiny_chrup(uint16_t attr_handle)
{
    ble_gatts_chr_updated(attr_handle);
}

int
bletiny_datalen(uint16_t conn_handle, uint16_t tx_octets, uint16_t tx_time)
{
    int rc;

    rc = ble_hs_hci_util_set_data_len(conn_handle, tx_octets, tx_time);
    return rc;
}

int
bletiny_l2cap_update(uint16_t conn_handle,
                     struct ble_l2cap_sig_update_params *params)
{
    int rc;

    rc = ble_l2cap_sig_update(conn_handle, params, bletiny_on_l2cap_update,
                              NULL);
    return rc;
}

int
bletiny_sec_pair(uint16_t conn_handle)
{
#if !NIMBLE_BLE_SM
    return BLE_HS_ENOTSUP;
#endif

    int rc;

    rc = ble_gap_pair_initiate(conn_handle);
    return rc;
}

int
bletiny_sec_start(uint16_t conn_handle)
{
#if !NIMBLE_BLE_SM
    return BLE_HS_ENOTSUP;
#endif

    int rc;

    rc = ble_gap_security_initiate(conn_handle);
    return rc;
}

int
bletiny_sec_restart(uint16_t conn_handle,
                    uint8_t *ltk,
                    uint16_t ediv,
                    uint64_t rand_val,
                    int auth)
{
#if !NIMBLE_BLE_SM
    return BLE_HS_ENOTSUP;
#endif

    struct ble_store_value_sec value_sec;
    struct ble_store_key_sec key_sec;
    struct ble_gap_conn_desc desc;
    ble_hs_conn_flags_t conn_flags;
    int rc;

    if (ltk == NULL) {
        /* The user is requesting a store lookup. */
        rc = ble_gap_conn_find(conn_handle, &desc);
        if (rc != 0) {
            return rc;
        }

        memset(&key_sec, 0, sizeof key_sec);
        key_sec.peer_addr = desc.peer_id_addr;

        rc = ble_hs_atomic_conn_flags(conn_handle, &conn_flags);
        if (rc != 0) {
            return rc;
        }
        if (conn_flags & BLE_HS_CONN_F_MASTER) {
            rc = ble_store_read_peer_sec(&key_sec, &value_sec);
        } else {
            rc = ble_store_read_our_sec(&key_sec, &value_sec);
        }
        if (rc != 0) {
            return rc;
        }

        ltk = value_sec.ltk;
        ediv = value_sec.ediv;
        rand_val = value_sec.rand_num;
        auth = value_sec.authenticated;
    }

    rc = ble_gap_encryption_initiate(conn_handle, ltk, ediv, rand_val, auth);
    return rc;
}

/**
 * Called to start transmitting 'num' packets at rate 'rate' of size 'size'
 * to connection handle 'handle'
 *
 * @param handle
 * @param len
 * @param rate
 * @param num
 *
 * @return int
 */
int
bletiny_tx_start(uint16_t handle, uint16_t len, uint16_t rate, uint16_t num)
{
    /* Cannot be currently in a session */
    if (num == 0) {
        return 0;
    }

    /* Do not allow start if already in progress */
    if (bletiny_tx_data.tx_num != 0) {
        return -1;
    }

    /* XXX: for now, must have contiguous mbuf space */
    if ((len + 4) > MYNEWT_VAL_MSYS_1_BLOCK_SIZE) {
        return -2;
    }

    bletiny_tx_data.tx_num = num;
    bletiny_tx_data.tx_rate = rate;
    bletiny_tx_data.tx_len = len;
    bletiny_tx_data.tx_handle = handle;

    os_callout_reset(&bletiny_tx_timer, 0);

    return 0;
}

int
bletiny_rssi(uint16_t conn_handle, int8_t *out_rssi)
{
    int rc;

    rc = ble_gap_conn_rssi(conn_handle, out_rssi);
    if (rc != 0) {
        return rc;
    }

    return 0;
}

static void
bletiny_on_reset(int reason)
{
    console_printf("Error: Resetting state; reason=%d\n", reason);
}

#if MYNEWT_VAL(BLE_L2CAP_COC_MAX_NUM) != 0

static int
bletiny_l2cap_coc_add(uint16_t conn_handle, struct ble_l2cap_chan *chan)
{
    struct bletiny_conn *conn;
    struct bletiny_l2cap_coc *coc;
    struct bletiny_l2cap_coc *prev, *cur;

    conn = bletiny_conn_find(conn_handle);
    assert(conn != NULL);

    coc = os_memblock_get(&bletiny_coc_conn_pool);
    if (!coc) {
        return ENOMEM;
    }

    coc->chan = chan;

    prev = NULL;
    SLIST_FOREACH(cur, &conn->coc_list, next) {
        prev = cur;
    }

    if (prev == NULL) {
        SLIST_INSERT_HEAD(&conn->coc_list, coc, next);
    } else {
        SLIST_INSERT_AFTER(prev, coc, next);
    }

    return 0;
}

static void
bletiny_l2cap_coc_remove(uint16_t conn_handle, struct ble_l2cap_chan *chan)
{
    struct bletiny_conn *conn;
    struct bletiny_l2cap_coc *coc;
    struct bletiny_l2cap_coc *cur;

    conn = bletiny_conn_find(conn_handle);
    assert(conn != NULL);

    coc = NULL;
    SLIST_FOREACH(cur, &conn->coc_list, next) {
        if (cur->chan == chan) {
            coc = cur;
            break;
        }
    }

    if (!coc) {
        return;
    }

    SLIST_REMOVE(&conn->coc_list, coc, bletiny_l2cap_coc, next);
    os_memblock_put(&bletiny_coc_conn_pool, coc);
}

static void
bletiny_l2cap_coc_recv(struct ble_l2cap_chan *chan, struct os_mbuf *sdu)
{
    console_printf("LE CoC SDU received, chan: 0x%08lx, data len %d\n",
                   (uint32_t) chan, OS_MBUF_PKTLEN(sdu));

    os_mbuf_free_chain(sdu);
    sdu = os_mbuf_get_pkthdr(&sdu_os_mbuf_pool, 0);
    assert(sdu != NULL);

    ble_l2cap_recv_ready(chan, sdu);
}

static int
bletiny_l2cap_coc_accept(uint16_t conn_handle, uint16_t peer_mtu,
                           struct ble_l2cap_chan *chan)
{
    struct os_mbuf *sdu_rx;

    console_printf("LE CoC accepting, chan: 0x%08lx, peer_mtu %d\n",
                       (uint32_t) chan, peer_mtu);

    sdu_rx = os_mbuf_get_pkthdr(&sdu_os_mbuf_pool, 0);
    if (!sdu_rx) {
        return BLE_HS_ENOMEM;
    }

    ble_l2cap_recv_ready(chan, sdu_rx);

    return 0;
}

static int
bletiny_l2cap_event(struct ble_l2cap_event *event, void *arg)
{
    switch(event->type) {
        case BLE_L2CAP_EVENT_COC_CONNECTED:
            if (event->connect.status) {
                console_printf("LE COC error: %d\n", event->connect.status);
                return 0;
            }

            console_printf("LE COC connected, conn: %d, chan: 0x%08lx\n",
                           event->connect.conn_handle,
                           (uint32_t) event->connect.chan);

            bletiny_l2cap_coc_add(event->connect.conn_handle,
                                  event->connect.chan);

            return 0;
        case BLE_L2CAP_EVENT_COC_DISCONNECTED:
            console_printf("LE CoC disconnected, chan: 0x%08lx\n",
                           (uint32_t) event->disconnect.chan);

            bletiny_l2cap_coc_remove(event->disconnect.conn_handle,
                                     event->disconnect.chan);
            return 0;
        case BLE_L2CAP_EVENT_COC_ACCEPT:
            return bletiny_l2cap_coc_accept(event->accept.conn_handle,
                                            event->accept.peer_sdu_size,
                                            event->accept.chan);

        case BLE_L2CAP_EVENT_COC_DATA_RECEIVED:
            bletiny_l2cap_coc_recv(event->receive.chan, event->receive.sdu_rx);
            return 0;
        default:
            return 0;
    }
}
#endif

int
bletiny_l2cap_create_srv(uint16_t psm)
{
#if MYNEWT_VAL(BLE_L2CAP_COC_MAX_NUM) == 0
    console_printf("BLE L2CAP LE COC not supported.");
    console_printf(" Configure nimble host to enable it\n");
    return 0;
#else

    return ble_l2cap_create_server(psm, BLETINY_COC_MTU, bletiny_l2cap_event,
                                                                       NULL);
#endif
}

int
bletiny_l2cap_connect(uint16_t conn_handle, uint16_t psm)
{
#if MYNEWT_VAL(BLE_L2CAP_COC_MAX_NUM) == 0
    console_printf("BLE L2CAP LE COC not supported.");
    console_printf(" Configure nimble host to enable it\n");
    return 0;
#else

    struct os_mbuf *sdu_rx;

    sdu_rx = os_mbuf_get_pkthdr(&sdu_os_mbuf_pool, 0);
    assert(sdu_rx != NULL);

    return ble_l2cap_connect(conn_handle, psm, BLETINY_COC_MTU, sdu_rx,
                             bletiny_l2cap_event, NULL);
#endif
}

int
bletiny_l2cap_disconnect(uint16_t conn_handle, uint16_t idx)
{
#if MYNEWT_VAL(BLE_L2CAP_COC_MAX_NUM) == 0
    console_printf("BLE L2CAP LE COC not supported.");
    console_printf(" Configure nimble host to enable it\n");
    return 0;
#else

    struct bletiny_conn *conn;
    struct bletiny_l2cap_coc *coc;
    int i;
    int rc = 0;

    conn = bletiny_conn_find(conn_handle);
    assert(conn != NULL);

    i = 0;
    SLIST_FOREACH(coc, &conn->coc_list, next) {
        if (i == idx) {
                break;
        }
        i++;
    }
    assert(coc != NULL);

    rc = ble_l2cap_disconnect(coc->chan);
    if (rc) {
        console_printf("Could not disconnect channel rc=%d\n", rc);
    }

    return rc;
#endif
}

int
bletiny_l2cap_send(uint16_t conn_handle, uint16_t idx, uint16_t bytes)
{
#if MYNEWT_VAL(BLE_L2CAP_COC_MAX_NUM) == 0
    console_printf("BLE L2CAP LE COC not supported.");
    console_printf(" Configure nimble host to enable it\n");
    return 0;
#else

    struct bletiny_conn *conn;
    struct bletiny_l2cap_coc *coc;
    struct os_mbuf *sdu_tx;
    uint8_t b[] = {0x00, 0x11,0x22,0x33,0x44,0x55,0x66,0x77,0x88, 0x99};
    int i;
    int rc;

    console_printf("conn=%d, idx=%d, bytes=%d\n", conn_handle, idx, bytes);

    conn = bletiny_conn_find(conn_handle);
    if (conn == NULL) {
        console_printf("conn=%d does not exist\n", conn_handle);
        return 0;
    }

    i = 0;
    SLIST_FOREACH(coc, &conn->coc_list, next) {
        if (i == idx) {
            break;
        }
        i++;
    }
    if (coc == NULL) {
        console_printf("Are you sure your channel exist?\n");
        return 0;
    }

    sdu_tx = os_mbuf_get_pkthdr(&sdu_os_mbuf_pool, 0);
    if (sdu_tx == NULL) {
        console_printf("No memory in the test sdu pool\n");
        return 0;
    }

    /* For the testing purpose we fill up buffer with known data, easy
     * to validate on other side. In this loop we add as many full chunks as we
     * can
     */
    for (i = 0; i < bytes / sizeof(b); i++) {
        rc = os_mbuf_append(sdu_tx, b, sizeof(b));
        if (rc) {
            console_printf("Cannot append data %i !\n", i);
            os_mbuf_free_chain(sdu_tx);
            return rc;
        }
    }

    /* Here we add the rest < sizeof(b) */
    rc = os_mbuf_append(sdu_tx, b, bytes - (sizeof(b) * i));
    if (rc) {
        console_printf("Cannot append data %i !\n", i);
        os_mbuf_free_chain(sdu_tx);
        return rc;
    }

    rc = ble_l2cap_send(coc->chan, sdu_tx);
    if (rc) {
        console_printf("Could not send data rc=%d\n", rc);
        if (rc == BLE_HS_EBUSY) {
            os_mbuf_free_chain(sdu_tx);
        }
    }

    return rc;

#endif
}
/**
 * main
 *
 * The main task for the project. This function initializes the packages,
 * then starts serving events from default event queue.
 *
 * @return int NOTE: this function should never return!
 */
int
main(int argc, char **argv)
{
    int rc;

#ifdef ARCH_sim
    mcu_sim_parse_args(argc, argv);
#endif

    /* Initialize OS */
    sysinit();

    /* Allocate some application specific memory pools. */
    bletiny_svc_mem = malloc(
        OS_MEMPOOL_BYTES(BLETINY_MAX_SVCS, sizeof (struct bletiny_svc)));
    assert(bletiny_svc_mem != NULL);

    rc = os_mempool_init(&bletiny_svc_pool, BLETINY_MAX_SVCS,
                         sizeof (struct bletiny_svc), bletiny_svc_mem,
                         "bletiny_svc_pool");
    assert(rc == 0);

    bletiny_chr_mem = malloc(
        OS_MEMPOOL_BYTES(BLETINY_MAX_CHRS, sizeof (struct bletiny_chr)));
    assert(bletiny_chr_mem != NULL);

    rc = os_mempool_init(&bletiny_chr_pool, BLETINY_MAX_CHRS,
                         sizeof (struct bletiny_chr), bletiny_chr_mem,
                         "bletiny_chr_pool");
    assert(rc == 0);

    bletiny_dsc_mem = malloc(
        OS_MEMPOOL_BYTES(BLETINY_MAX_DSCS, sizeof (struct bletiny_dsc)));
    assert(bletiny_dsc_mem != NULL);

    rc = os_mempool_init(&bletiny_dsc_pool, BLETINY_MAX_DSCS,
                         sizeof (struct bletiny_dsc), bletiny_dsc_mem,
                         "bletiny_dsc_pool");
    assert(rc == 0);

#if MYNEWT_VAL(BLE_L2CAP_COC_MAX_NUM) != 0
    /* For testing we want to support all the available channels */
    bletiny_sdu_coc_mem = malloc(
        OS_MEMPOOL_BYTES(BLETINY_COC_BUF_COUNT, BLETINY_COC_MTU));
    assert(bletiny_sdu_coc_mem != NULL);

    rc = os_mempool_init(&sdu_coc_mbuf_mempool, BLETINY_COC_BUF_COUNT,
                         BLETINY_COC_MTU, bletiny_sdu_coc_mem,
                         "bletiny_coc_sdu_pool");
    assert(rc == 0);

    rc = os_mbuf_pool_init(&sdu_os_mbuf_pool, &sdu_coc_mbuf_mempool,
                           BLETINY_COC_MTU, BLETINY_COC_BUF_COUNT);
    assert(rc == 0);

    bletiny_coc_conn_mem = malloc(
        OS_MEMPOOL_BYTES(MYNEWT_VAL(BLE_L2CAP_COC_MAX_NUM),
                         sizeof (struct bletiny_l2cap_coc)));
    assert(bletiny_coc_conn_mem != NULL);

    rc = os_mempool_init(&bletiny_coc_conn_pool,
                         MYNEWT_VAL(BLE_L2CAP_COC_MAX_NUM),
                         sizeof (struct bletiny_l2cap_coc), bletiny_coc_conn_mem,
                         "bletiny_coc_conn_pool");
    assert(rc == 0);
#endif

    /* Initialize the logging system. */
    log_register("bletiny", &bletiny_log, &log_console_handler, NULL,
                 LOG_SYSLEVEL);

    /* Initialize the NimBLE host configuration. */
    log_register("ble_hs", &ble_hs_log, &log_console_handler, NULL,
                 LOG_SYSLEVEL);
    ble_hs_cfg.reset_cb = bletiny_on_reset;
    ble_hs_cfg.gatts_register_cb = gatt_svr_register_cb;
    ble_hs_cfg.store_status_cb = ble_store_util_status_rr;

    rc = gatt_svr_init();
    assert(rc == 0);

    rc = cmd_init();
    assert(rc == 0);

    /* Set the default device name. */
    rc = ble_svc_gap_device_name_set("nimble-bletiny");
    assert(rc == 0);

    /* Create a callout (timer).  This callout is used by the "tx" bletiny
     * command to repeatedly send packets of sequential data bytes.
     */
    os_callout_init(&bletiny_tx_timer, os_eventq_dflt_get(),
                    bletiny_tx_timer_cb, NULL);

    while (1) {
        os_eventq_run(os_eventq_dflt_get());
    }
    /* os start should never return. If it does, this should be an error */
    assert(0);

    return 0;
}<|MERGE_RESOLUTION|>--- conflicted
+++ resolved
@@ -1095,7 +1095,6 @@
         assert(rc == 0);
         print_conn_desc(&desc);
         return 0;
-<<<<<<< HEAD
     case BLE_GAP_EVENT_PHY_UPDATE_COMPLETE:
         console_printf("PHY update complete; status=%d, conn_handle=%d "
                        " tx_phy=%d, rx_phy=%d\n",
@@ -1104,7 +1103,6 @@
                        event->phy_updated.tx_phy,
                        event->phy_updated.rx_phy);
         return 0;
-=======
 
     case BLE_GAP_EVENT_REPEAT_PAIRING:
         /* We already have a bond with the peer, but it is attempting to
@@ -1122,7 +1120,6 @@
          */
         return BLE_GAP_REPEAT_PAIRING_RETRY;
 
->>>>>>> 9badd717
     default:
         return 0;
     }
