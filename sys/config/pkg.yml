--- conflicted
+++ resolved
@@ -19,15 +19,12 @@
 
 pkg.name: sys/config
 pkg.vers: 0.8.0
-<<<<<<< HEAD
-=======
 pkg.description: Configuration management for embedded systems.
 pkg.author: Marko Kiiskila <marko@apache.org>
 pkg.homepage:
 pkg.repository: https://git-wip-us.apache.org/repos/asf/incubator-mynewt-larva
 pkg.keywords:
 
->>>>>>> 8bc63a55
 pkg.deps:
     - libs/util
     - libs/testutil
