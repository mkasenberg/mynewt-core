/*
 * Licensed to the Apache Software Foundation (ASF) under one
 * or more contributor license agreements.  See the NOTICE file
 * distributed with this work for additional information
 * regarding copyright ownership.  The ASF licenses this file
 * to you under the Apache License, Version 2.0 (the
 * "License"); you may not use this file except in compliance
 * with the License.  You may obtain a copy of the License at
 *
 *  http://www.apache.org/licenses/LICENSE-2.0
 *
 * Unless required by applicable law or agreed to in writing,
 * software distributed under the License is distributed on an
 * "AS IS" BASIS, WITHOUT WARRANTIES OR CONDITIONS OF ANY
 * KIND, either express or implied.  See the License for the
 * specific language governing permissions and limitations
 * under the License.
 */

#include <assert.h>
#include <string.h>
<<<<<<< HEAD

=======
#include "os/mynewt.h"
#include "os_priv.h"
>>>>>>> b91942a8

uint8_t g_task_id;

struct os_task_stailq g_os_task_list;

static void
_clear_stack(os_stack_t *stack_bottom, int size)
{
    int i;

    for (i = 0; i < size; i++) {
        stack_bottom[i] = OS_STACK_PATTERN;
    }
}

static inline uint8_t
os_task_next_id(void)
{
    uint8_t rc;
    os_sr_t sr;

    OS_ENTER_CRITICAL(sr);
    rc = g_task_id;
    g_task_id++;
    OS_EXIT_CRITICAL(sr);

    return (rc);
}

uint8_t
os_task_count(void)
{
    return (g_task_id);
}

int
os_task_init(struct os_task *t, const char *name, os_task_func_t func,
        void *arg, uint8_t prio, os_time_t sanity_itvl,
        os_stack_t *stack_bottom, uint16_t stack_size)
{
    struct os_sanity_check *sc;
    int rc;
    struct os_task *task;

    memset(t, 0, sizeof(*t));

    t->t_func = func;
    t->t_arg = arg;

    t->t_taskid = os_task_next_id();
    t->t_prio = prio;

    t->t_state = OS_TASK_READY;
    t->t_name = name;
    t->t_next_wakeup = 0;

    rc = os_sanity_check_init(&t->t_sanity_check);
    if (rc != OS_OK) {
        goto err;
    }

    if (sanity_itvl != OS_WAIT_FOREVER) {
        sc = (struct os_sanity_check *) &t->t_sanity_check;
        sc->sc_checkin_itvl = sanity_itvl;

        rc = os_sanity_check_register(sc);
        if (rc != OS_OK) {
            goto err;
        }
    }

    _clear_stack(stack_bottom, stack_size);
    t->t_stacktop = &stack_bottom[stack_size];
    t->t_stacksize = stack_size;
    t->t_stackptr = os_arch_task_stack_init(t, t->t_stacktop,
            t->t_stacksize);

    STAILQ_FOREACH(task, &g_os_task_list, t_os_task_list) {
        assert(t->t_prio != task->t_prio);
    }

    /* insert this task into the task list */
    STAILQ_INSERT_TAIL(&g_os_task_list, t, t_os_task_list);

    /* insert this task into the scheduler list */
    rc = os_sched_insert(t);
    if (rc != OS_OK) {
        goto err;
    }

    os_trace_task_info(t);

    return (0);
err:
    return (rc);
}

int
os_task_remove(struct os_task *t)
{
    struct os_task *current;
    int rc;
    os_sr_t sr;

    current = os_sched_get_current_task();
    /*
     * Can't suspend yourself
     */
    if (t->t_taskid == current->t_taskid) {
        return OS_INVALID_PARM;
    }

    /*
     * If state is not READY or SLEEP, assume task has not been initialized
     */
    if (t->t_state != OS_TASK_READY && t->t_state != OS_TASK_SLEEP)
    {
        return OS_NOT_STARTED;
    }

    /*
     * Disallow suspending tasks which are waiting on a lock
     */
    if (t->t_flags & (OS_TASK_FLAG_SEM_WAIT | OS_TASK_FLAG_MUTEX_WAIT |
                                               OS_TASK_FLAG_EVQ_WAIT)) {
        return OS_EBUSY;
    }

    /*
     * Disallowing suspending tasks which are holding a mutex
     */
    if (t->t_lockcnt) {
        return OS_EBUSY;
    }

    OS_ENTER_CRITICAL(sr);
    rc = os_sched_remove(t);
    OS_EXIT_CRITICAL(sr);
    return rc;
}


struct os_task *
os_task_info_get_next(const struct os_task *prev, struct os_task_info *oti)
{
    struct os_task *next;
    os_stack_t *top;
    os_stack_t *bottom;

    if (prev != NULL) {
        next = STAILQ_NEXT(prev, t_os_task_list);
    } else {
        next = STAILQ_FIRST(&g_os_task_list);
    }

    if (next == NULL) {
        return (NULL);
    }

    /* Otherwise, copy OS task information into the OTI structure, and
     * return 1, which means continue
     */
    oti->oti_prio = next->t_prio;
    oti->oti_taskid = next->t_taskid;
    oti->oti_state = next->t_state;

    top = next->t_stacktop;
    bottom = next->t_stacktop - next->t_stacksize;
    while (bottom < top) {
        if (*bottom != OS_STACK_PATTERN) {
            break;
        }
        ++bottom;
    }

    oti->oti_stkusage = (uint16_t) (next->t_stacktop - bottom);
    oti->oti_stksize = next->t_stacksize;
    oti->oti_cswcnt = next->t_ctx_sw_cnt;
    oti->oti_runtime = next->t_run_time;
    oti->oti_last_checkin = next->t_sanity_check.sc_checkin_last;
    oti->oti_next_checkin = next->t_sanity_check.sc_checkin_last +
        next->t_sanity_check.sc_checkin_itvl;
    strncpy(oti->oti_name, next->t_name, sizeof(oti->oti_name));

    return (next);
}
<|MERGE_RESOLUTION|>--- conflicted
+++ resolved
@@ -19,12 +19,8 @@
 
 #include <assert.h>
 #include <string.h>
-<<<<<<< HEAD
-
-=======
 #include "os/mynewt.h"
 #include "os_priv.h"
->>>>>>> b91942a8
 
 uint8_t g_task_id;
 
