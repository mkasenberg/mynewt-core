/*
 * Licensed to the Apache Software Foundation (ASF) under one
 * or more contributor license agreements.  See the NOTICE file
 * distributed with this work for additional information
 * regarding copyright ownership.  The ASF licenses this file
 * to you under the Apache License, Version 2.0 (the
 * "License"); you may not use this file except in compliance
 * with the License.  You may obtain a copy of the License at
 *
 *  http://www.apache.org/licenses/LICENSE-2.0
 *
 * Unless required by applicable law or agreed to in writing,
 * software distributed under the License is distributed on an
 * "AS IS" BASIS, WITHOUT WARRANTIES OR CONDITIONS OF ANY
 * KIND, either express or implied.  See the License for the
 * specific language governing permissions and limitations
 * under the License.
 */

#include <string.h>
<<<<<<< HEAD

=======
#include "os/mynewt.h"
>>>>>>> b91942a8

static STAILQ_HEAD(, os_dev) g_os_dev_list;

static int
os_dev_init(struct os_dev *dev, char *name, uint8_t stage,
        uint8_t priority, os_dev_init_func_t od_init, void *arg)
{
    dev->od_name = name;
    dev->od_stage = stage;
    dev->od_priority = priority;
    /* assume these are set after the fact. */
    dev->od_flags = 0;
    dev->od_open_ref = 0;
    dev->od_init = od_init;
    dev->od_init_arg = arg;
    memset(&dev->od_handlers, 0, sizeof(dev->od_handlers));

    return (0);
}

/**
 * Add the device to the device tree.  This is a private function.
 *
 * @param dev The device to add to the device tree.
 *
 * @return 0 on success, non-zero on failure.
 */
static int
os_dev_add(struct os_dev *dev)
{
    struct os_dev *cur_dev;

    /* If no devices present, insert into head */
    if (STAILQ_FIRST(&g_os_dev_list) == NULL) {
        STAILQ_INSERT_HEAD(&g_os_dev_list, dev, od_next);
        return (0);
    }

    /* Add devices to the list, sorted first by stage, then by
     * priority.  Keep sorted in this order for initialization
     * stage.
     */
    cur_dev = NULL;
    STAILQ_FOREACH(cur_dev, &g_os_dev_list, od_next) {
        if (cur_dev->od_stage > dev->od_stage) {
            continue;
        }

        if (dev->od_priority >= cur_dev->od_priority) {
            break;
        }
    }

    if (cur_dev) {
        STAILQ_INSERT_AFTER(&g_os_dev_list, cur_dev, dev, od_next);
    } else {
        STAILQ_INSERT_TAIL(&g_os_dev_list, dev, od_next);
    }

    return (0);
}

/**
 * Call device initialize routine, and mark it ready. This is a private
 * function.
 *
 * @param dev The device to initialize.
 *
 * @return 0 on success, non-zero on failure.
 */
static int
os_dev_initialize(struct os_dev *dev)
{
    int rc;

    rc = dev->od_init(dev, dev->od_init_arg);
    if (rc != 0) {
        if (dev->od_flags & OS_DEV_F_INIT_CRITICAL) {
            goto err;
        }
    } else {
        dev->od_flags |= OS_DEV_F_STATUS_READY;
    }
    return 0;
err:
    return rc;
}

int
os_dev_create(struct os_dev *dev, char *name, uint8_t stage,
        uint8_t priority, os_dev_init_func_t od_init, void *arg)
{
    int rc;

    rc = os_dev_init(dev, name, stage, priority, od_init, arg);
    if (rc != 0) {
        goto err;
    }

    rc = os_dev_add(dev);
    if (rc != 0) {
        goto err;
    }

    if (g_os_started) {
        rc = os_dev_initialize(dev);
    }
err:
    return (rc);
}

int
os_dev_initialize_all(uint8_t stage)
{
    struct os_dev *dev;
    int rc = 0;

    STAILQ_FOREACH(dev, &g_os_dev_list, od_next) {
        if (dev->od_stage == stage) {
            rc = os_dev_initialize(dev);
            if (rc) {
                break;
            }
        }
    }

    return (rc);
}

int
os_dev_suspend_all(os_time_t suspend_t, uint8_t force)
{
    struct os_dev *dev;
    int suspend_failure;
    int rc;

    suspend_failure = 0;
    STAILQ_FOREACH(dev, &g_os_dev_list, od_next) {
        rc = os_dev_suspend(dev, suspend_t, force);
        if (rc != 0) {
            suspend_failure = OS_ERROR;
        }
    }

    return (suspend_failure);
}

int
os_dev_resume_all(void)
{
    struct os_dev *dev;
    int rc;

    STAILQ_FOREACH(dev, &g_os_dev_list, od_next) {
        rc = os_dev_resume(dev);
        if (rc != 0) {
            goto err;
        }
    }

    return (0);
err:
    return (rc);
}

struct os_dev *
os_dev_lookup(char *name)
{
    struct os_dev *dev;

    dev = NULL;
    STAILQ_FOREACH(dev, &g_os_dev_list, od_next) {
        if (!strcmp(dev->od_name, name)) {
            break;
        }
    }
    return (dev);
}

struct os_dev *
os_dev_open(char *devname, uint32_t timo, void *arg)
{
    struct os_dev *dev;
    os_sr_t sr;
    int rc;

    dev = os_dev_lookup(devname);
    if (dev == NULL) {
        return (NULL);
    }

    /* Device is not ready to be opened. */
    if ((dev->od_flags & OS_DEV_F_STATUS_READY) == 0) {
        return (NULL);
    }

    if (dev->od_handlers.od_open) {
        rc = dev->od_handlers.od_open(dev, timo, arg);
        if (rc != 0) {
            goto err;
        }
    }

    OS_ENTER_CRITICAL(sr);
    ++dev->od_open_ref;
    dev->od_flags |= OS_DEV_F_STATUS_OPEN;
    OS_EXIT_CRITICAL(sr);

    return (dev);
err:
    return (NULL);
}

int
os_dev_close(struct os_dev *dev)
{
    int rc;
    os_sr_t sr;

    if (dev->od_handlers.od_close) {
        rc = dev->od_handlers.od_close(dev);
        if (rc != 0) {
            goto err;
        }
    }

    OS_ENTER_CRITICAL(sr);
    if (--dev->od_open_ref == 0) {
        dev->od_flags &= ~OS_DEV_F_STATUS_OPEN;
    }
    OS_EXIT_CRITICAL(sr);

    return (0);
err:
    return (rc);
}

void
os_dev_reset(void)
{
    STAILQ_INIT(&g_os_dev_list);
}
<|MERGE_RESOLUTION|>--- conflicted
+++ resolved
@@ -18,11 +18,7 @@
  */
 
 #include <string.h>
-<<<<<<< HEAD
-
-=======
 #include "os/mynewt.h"
->>>>>>> b91942a8
 
 static STAILQ_HEAD(, os_dev) g_os_dev_list;
 
